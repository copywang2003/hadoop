--- conflicted
+++ resolved
@@ -37,11 +37,7 @@
 import org.apache.hadoop.yarn.api.records.ApplicationId;
 import org.apache.hadoop.yarn.conf.YarnConfiguration;
 import org.apache.hadoop.yarn.server.resourcemanager.MockRM;
-<<<<<<< HEAD
-import org.apache.hadoop.yarn.server.resourcemanager.rmapp.attempt.RMAppAttemptState;
-=======
 import org.apache.hadoop.yarn.server.resourcemanager.rmapp.RMAppState;
->>>>>>> 6266273c
 import org.apache.hadoop.yarn.server.resourcemanager.scheduler.fifo.FifoScheduler;
 import org.apache.hadoop.yarn.server.utils.BuilderUtils;
 import org.apache.hadoop.yarn.util.resource.Resources;
@@ -72,11 +68,8 @@
 
     metrics.submitApp(user);
     MetricsSource userSource = userSource(ms, queueName, user);
-<<<<<<< HEAD
-=======
-    checkApps(queueSource, 1, 0, 0, 0, 0, 0, true);
-    metrics.submitAppAttempt(user);
->>>>>>> 6266273c
+    checkApps(queueSource, 1, 0, 0, 0, 0, 0, true);
+    metrics.submitAppAttempt(user);
     checkApps(queueSource, 1, 1, 0, 0, 0, 0, true);
 
     metrics.setAvailableResourcesToQueue(Resources.createResource(100*GB, 100));
@@ -85,11 +78,7 @@
     // configurable cluster/queue resources
     checkResources(queueSource, 0, 0, 0, 0, 0, 100*GB, 100, 15*GB, 15, 5, 0, 0, 0);
 
-<<<<<<< HEAD
-    metrics.incrAppsRunning(app, user);
-=======
-    metrics.runAppAttempt(app.getApplicationId(), user);
->>>>>>> 6266273c
+    metrics.runAppAttempt(app.getApplicationId(), user);
     checkApps(queueSource, 1, 0, 1, 0, 0, 0, true);
 
     metrics.allocateResources(user, 3, Resources.createResource(2*GB, 2));
@@ -98,14 +87,10 @@
     metrics.releaseResources(user, 1, Resources.createResource(2*GB, 2));
     checkResources(queueSource, 4*GB, 4, 2, 3, 1, 100*GB, 100, 9*GB, 9, 2, 0, 0, 0);
 
-<<<<<<< HEAD
-    metrics.finishApp(app, RMAppAttemptState.FINISHED);
-=======
     metrics.finishAppAttempt(
         app.getApplicationId(), app.isPending(), app.getUser());
     checkApps(queueSource, 1, 0, 0, 0, 0, 0, true);
     metrics.finishApp(user, RMAppState.FINISHED);
->>>>>>> 6266273c
     checkApps(queueSource, 1, 0, 0, 1, 0, 0, true);
     assertNull(userSource);
   }
@@ -122,65 +107,32 @@
 
     metrics.submitApp(user);
     MetricsSource userSource = userSource(ms, queueName, user);
-<<<<<<< HEAD
-    checkApps(queueSource, 1, 1, 0, 0, 0, 0, true);
-
-    metrics.incrAppsRunning(app, user);
-    checkApps(queueSource, 1, 0, 1, 0, 0, 0, true);
-
-    metrics.finishApp(app, RMAppAttemptState.FAILED);
-    checkApps(queueSource, 1, 0, 0, 0, 1, 0, true);
+    checkApps(queueSource, 1, 0, 0, 0, 0, 0, true);
+    metrics.submitAppAttempt(user);
+    checkApps(queueSource, 1, 1, 0, 0, 0, 0, true);
+
+    metrics.runAppAttempt(app.getApplicationId(), user);
+    checkApps(queueSource, 1, 0, 1, 0, 0, 0, true);
+
+    metrics.finishAppAttempt(
+        app.getApplicationId(), app.isPending(), app.getUser());
+    checkApps(queueSource, 1, 0, 0, 0, 0, 0, true);
 
     // As the application has failed, framework retries the same application
     // based on configuration
-    metrics.submitApp(user, 2);
-    checkApps(queueSource, 1, 1, 0, 0, 0, 0, true);
-
-    metrics.incrAppsRunning(app, user);
+    metrics.submitAppAttempt(user);
+    checkApps(queueSource, 1, 1, 0, 0, 0, 0, true);
+
+    metrics.runAppAttempt(app.getApplicationId(), user);
     checkApps(queueSource, 1, 0, 1, 0, 0, 0, true);
 
     // Suppose say application has failed this time as well.
-    metrics.finishApp(app, RMAppAttemptState.FAILED);
-    checkApps(queueSource, 1, 0, 0, 0, 1, 0, true);
+    metrics.finishAppAttempt(
+        app.getApplicationId(), app.isPending(), app.getUser());
+    checkApps(queueSource, 1, 0, 0, 0, 0, 0, true);
 
     // As the application has failed, framework retries the same application
     // based on configuration
-    metrics.submitApp(user, 3);
-    checkApps(queueSource, 1, 1, 0, 0, 0, 0, true);
-
-    metrics.incrAppsRunning(app, user);
-    checkApps(queueSource, 1, 0, 1, 0, 0, 0, true);
-
-    // Suppose say application has finished.
-    metrics.finishApp(app, RMAppAttemptState.FINISHED);
-    checkApps(queueSource, 1, 0, 0, 1, 0, 0, true);
-=======
-    checkApps(queueSource, 1, 0, 0, 0, 0, 0, true);
-    metrics.submitAppAttempt(user);
-    checkApps(queueSource, 1, 1, 0, 0, 0, 0, true);
-
-    metrics.runAppAttempt(app.getApplicationId(), user);
-    checkApps(queueSource, 1, 0, 1, 0, 0, 0, true);
-
-    metrics.finishAppAttempt(
-        app.getApplicationId(), app.isPending(), app.getUser());
-    checkApps(queueSource, 1, 0, 0, 0, 0, 0, true);
-
-    // As the application has failed, framework retries the same application
-    // based on configuration
-    metrics.submitAppAttempt(user);
-    checkApps(queueSource, 1, 1, 0, 0, 0, 0, true);
-
-    metrics.runAppAttempt(app.getApplicationId(), user);
-    checkApps(queueSource, 1, 0, 1, 0, 0, 0, true);
-
-    // Suppose say application has failed this time as well.
-    metrics.finishAppAttempt(
-        app.getApplicationId(), app.isPending(), app.getUser());
-    checkApps(queueSource, 1, 0, 0, 0, 0, 0, true);
-
-    // As the application has failed, framework retries the same application
-    // based on configuration
     metrics.submitAppAttempt(user);
     checkApps(queueSource, 1, 1, 0, 0, 0, 0, true);
 
@@ -194,7 +146,6 @@
 
     metrics.finishApp(user, RMAppState.FAILED);
     checkApps(queueSource, 1, 0, 0, 0, 1, 0, true);
->>>>>>> 6266273c
 
     assertNull(userSource);
   }
@@ -211,13 +162,10 @@
     metrics.submitApp(user);
     MetricsSource userSource = userSource(ms, queueName, user);
 
-<<<<<<< HEAD
-=======
     checkApps(queueSource, 1, 0, 0, 0, 0, 0, true);
     checkApps(userSource, 1, 0, 0, 0, 0, 0, true);
 
     metrics.submitAppAttempt(user);
->>>>>>> 6266273c
     checkApps(queueSource, 1, 1, 0, 0, 0, 0, true);
     checkApps(userSource, 1, 1, 0, 0, 0, 0, true);
 
@@ -229,11 +177,7 @@
     checkResources(queueSource, 0, 0, 0, 0, 0,  100*GB, 100, 15*GB, 15, 5, 0, 0, 0);
     checkResources(userSource, 0, 0, 0, 0, 0, 10*GB, 10, 15*GB, 15, 5, 0, 0, 0);
 
-<<<<<<< HEAD
-    metrics.incrAppsRunning(app, user);
-=======
-    metrics.runAppAttempt(app.getApplicationId(), user);
->>>>>>> 6266273c
+    metrics.runAppAttempt(app.getApplicationId(), user);
     checkApps(queueSource, 1, 0, 1, 0, 0, 0, true);
     checkApps(userSource, 1, 0, 1, 0, 0, 0, true);
 
@@ -245,15 +189,11 @@
     checkResources(queueSource, 4*GB, 4, 2, 3, 1, 100*GB, 100, 9*GB, 9, 2, 0, 0, 0);
     checkResources(userSource, 4*GB, 4, 2, 3, 1, 10*GB, 10, 9*GB, 9, 2, 0, 0, 0);
 
-<<<<<<< HEAD
-    metrics.finishApp(app, RMAppAttemptState.FINISHED);
-=======
     metrics.finishAppAttempt(
         app.getApplicationId(), app.isPending(), app.getUser());
     checkApps(queueSource, 1, 0, 0, 0, 0, 0, true);
     checkApps(userSource, 1, 0, 0, 0, 0, 0, true);
     metrics.finishApp(user, RMAppState.FINISHED);
->>>>>>> 6266273c
     checkApps(queueSource, 1, 0, 0, 1, 0, 0, true);
     checkApps(userSource, 1, 0, 0, 1, 0, 0, true);
   }
@@ -277,15 +217,12 @@
     MetricsSource userSource = userSource(ms, leafQueueName, user);
     MetricsSource parentUserSource = userSource(ms, parentQueueName, user);
 
-<<<<<<< HEAD
-=======
     checkApps(queueSource, 1, 0, 0, 0, 0, 0, true);
     checkApps(parentQueueSource, 1, 0, 0, 0, 0, 0, true);
     checkApps(userSource, 1, 0, 0, 0, 0, 0, true);
     checkApps(parentUserSource, 1, 0, 0, 0, 0, 0, true);
 
     metrics.submitAppAttempt(user);
->>>>>>> 6266273c
     checkApps(queueSource, 1, 1, 0, 0, 0, 0, true);
     checkApps(parentQueueSource, 1, 1, 0, 0, 0, 0, true);
     checkApps(userSource, 1, 1, 0, 0, 0, 0, true);
@@ -301,11 +238,7 @@
     checkResources(userSource, 0, 0, 0, 0, 0, 10*GB, 10, 15*GB, 15, 5, 0, 0, 0);
     checkResources(parentUserSource, 0, 0, 0, 0, 0, 10*GB, 10, 15*GB, 15, 5, 0, 0, 0);
 
-<<<<<<< HEAD
-    metrics.incrAppsRunning(app, user);
-=======
-    metrics.runAppAttempt(app.getApplicationId(), user);
->>>>>>> 6266273c
+    metrics.runAppAttempt(app.getApplicationId(), user);
     checkApps(queueSource, 1, 0, 1, 0, 0, 0, true);
     checkApps(userSource, 1, 0, 1, 0, 0, 0, true);
 
@@ -325,9 +258,6 @@
     checkResources(userSource, 4*GB, 4, 2, 3, 1, 10*GB, 10, 9*GB, 9, 2, 0, 0, 0);
     checkResources(parentUserSource, 4*GB, 4, 2, 3, 1, 10*GB, 10, 9*GB, 9, 2, 0, 0, 0);
 
-<<<<<<< HEAD
-    metrics.finishApp(app, RMAppAttemptState.FINISHED);
-=======
     metrics.finishAppAttempt(
         app.getApplicationId(), app.isPending(), app.getUser());
     checkApps(queueSource, 1, 0, 0, 0, 0, 0, true);
@@ -336,7 +266,6 @@
     checkApps(parentUserSource, 1, 0, 0, 0, 0, 0, true);
 
     metrics.finishApp(user, RMAppState.FINISHED);
->>>>>>> 6266273c
     checkApps(queueSource, 1, 0, 0, 1, 0, 0, true);
     checkApps(parentQueueSource, 1, 0, 0, 1, 0, 0, true);
     checkApps(userSource, 1, 0, 0, 1, 0, 0, true);
