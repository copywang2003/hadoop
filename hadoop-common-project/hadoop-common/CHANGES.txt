Hadoop Change Log

<<<<<<< HEAD
Release 0.23-PB - Unreleased

  NEW FEATURES                                                                    
    HADOOP-7920. Remove Avro Rpc. (suresh)

    HADOOP-7773. Add support for protocol buffer based RPC engine.
    (suresh)

    HADOOP-7875. Add helper class to unwrap protobuf ServiceException.
    (suresh)

  IMPROVEMENTS

    HADOOP-7524 Change RPC to allow multiple protocols including multuple versions of the same protocol (sanjay Radia)

    HADOOP-7607. Simplify the RPC proxy cleanup process. (atm)

    HADOOP-7635. RetryInvocationHandler should release underlying resources on
    close (atm)

    HADOOP-7687 Make getProtocolSignature public  (sanjay)

    HADOOP-7693. Enhance AvroRpcEngine to support the new #addProtocol
    interface introduced in HADOOP-7524.  (cutting)

    HADOOP-7716 RPC protocol registration on SS does not log the protocol name
    (only the class which may be different) (sanjay)

    HADOOP-7776 Make the Ipc-Header in a RPC-Payload an explicit header (sanjay)

    HADOOP-7862  Move the support for multiple protocols to lower layer so
    that Writable, PB and Avro can all use it (Sanjay)

    HADOOP-7876. Provided access to encoded key in DelegationKey for
    use in protobuf based RPCs. (suresh)

    HADOOP-7899. Generate proto java files as part of the build. (tucu)

    HADOOP-7957. Classes deriving GetGroupsBase should be able to override 
    proxy creation. (jitendra)

    HADOOP-7968. Errant println left in RPC.getHighestSupportedProtocol (Sho Shimauchi via harsh)

    HADOOP-7965. Support for protocol version and signature in PB. (jitendra)

  BUG FIXES

    HADOOP-7695. RPC.stopProxy can throw unintended exception while logging
                 error (atm)

    HADOOP-7833. Fix findbugs warnings in protobuf generated code.
    (John Lee via suresh)

    HADOOP-7897. ProtobufRpcEngine client side exception mechanism is not
    consistent with WritableRpcEngine. (suresh)

    HADOOP-7913 Fix bug in ProtoBufRpcEngine  (sanjay)

    HADOOP-7892. IPC logs too verbose after "RpcKind" introduction (todd)

    HADOOP-7931. o.a.h.ipc.WritableRpcEngine should have a way to force
                 initialization (atm)

Release 0.23.1 - Unreleased
=======
Release 0.23.2 - UNRELEASED

  NEW FEATURES

  IMPROVEMENTS
    HADOOP-8032. mvn site:stage-deploy should be able to use the scp protocol
    to stage documents (Ravi Prakash via tgraves)

    HADOOP-7923. Automate the updating of version numbers in the doc system.
    (szetszwo)

  OPTIMIZATIONS

  BUG FIXES

    HADOOP-8042  When copying a file out of HDFS, modifying it, and uploading
    it back into HDFS, the put fails due to a CRC mismatch
    (Daryn Sharp via bobby)

    HADOOP-8035 Hadoop Maven site is inefficient and runs phases redundantly
    (abayer via tucu)

Release 0.23.1 - 2012-02-08 
>>>>>>> 536d5dac

  INCOMPATIBLE CHANGES

  NEW FEATURES                                                                    

    HADOOP-7777 Implement a base class for DNSToSwitchMapping implementations 
    that can offer extra topology information. (stevel)

    HADOOP-7657. Add support for LZ4 compression. (Binglin Chang via todd)

    HADOOP-7910. Add Configuration.getLongBytes to handle human readable byte size values. (Sho Shimauchi via harsh)

  IMPROVEMENTS

    HADOOP-8015. ChRootFileSystem should extend FilterFileSystem 
    (Daryn Sharp via bobby)

    HADOOP-7801. HADOOP_PREFIX cannot be overriden. (Bruno Mahé via tomwhite)

    HADOOP-7802. Hadoop scripts unconditionally source
    "$bin"/../libexec/hadoop-config.sh. (Bruno Mahé via tomwhite)

    HADOOP-7590. Mavenize streaming and MR examples. (tucu)

    HADOOP-7858. Drop some info logging to DEBUG level in IPC,
    metrics, and HTTP. (todd via eli)

    HADOOP-7424. Log an error if the topology script doesn't handle multiple args.
    (Uma Maheswara Rao G via eli)

    HADOOP-7804. Enable hadoop config generator to set configurations to enable
    short circuit read. (Arpit Gupta via jitendra)

    HADOOP-7877. Update balancer CLI usage documentation to include the new
    -policy option.  (szetszwo)

    HADOOP-6840. Support non-recursive create() in FileSystem and 
    SequenceFile.Writer. (jitendra and eli via eli)

    HADOOP-6886. LocalFileSystem Needs createNonRecursive API.
    (Nicolas Spiegelberg and eli via eli)

    HADOOP-7758. Make GlobFilter class public. (tucu)

    HADOOP-7912. test-patch should run eclipse:eclipse to verify that it does
    not break again. (Robert Joseph Evans via tomwhite)

    HADOOP-7890. Redirect hadoop script's deprecation message to stderr.
    (Koji Knoguchi via mahadev)

    HADOOP-7504. Add the missing Ganglia31 opts to hadoop-metrics.properties as a comment. (harsh)

    HADOOP-7933. Add a getDelegationTokens api to FileSystem which checks
    for known tokens in the passed Credentials object. (sseth)

    HADOOP-7808. Port HADOOP-7510 - Add configurable option to use original 
    hostname in token instead of IP to allow server IP change. 
    (Daryn Sharp via suresh)

    HADOOP-7934. Normalize dependencies versions across all modules. (tucu)

    HADOOP-7348. Change 'addnl' in getmerge util to be a flag '-nl' instead.
    (XieXianshan via harsh)

    HADOOP-7975. Add LZ4 as an entry in the default codec list, missed by HADOOP-7657 (harsh)

    HADOOP-7987. Support setting the run-as user in unsecure mode. (jitendra)

    HADOOP-4515. Configuration#getBoolean must not be case sensitive. (Sho Shimauchi via harsh)

    HADOOP-6490. Use StringUtils over String#replace in Path#normalizePath.
    (Uma Maheswara Rao G via harsh)

    HADOOP-7574. Improve FSShell -stat, add user/group elements.
    (XieXianshan via harsh)

    HADOOP-7736. Remove duplicate Path#normalizePath call. (harsh)

    HADOOP-7919. Remove the unused hadoop.logfile.* properties from the 
    core-default.xml file. (harsh)

    HADOOP-7939. Improve Hadoop subcomponent integration in Hadoop 0.23. (rvs via tucu)

    HADOOP-7988. Upper case in hostname part of the principals doesn't work with
    kerberos. (jitendra)

    HADOOP-8002. SecurityUtil acquired token message should be a debug rather than info.
    (Arpit Gupta via mahadev)

    HADOOP-8009. Create hadoop-client and hadoop-minicluster artifacts for downstream 
    projects. (tucu)

    HADOOP-7470. Move up to Jackson 1.8.8.  (Enis Soztutar via szetszwo)

    HADOOP-8027. Visiting /jmx on the daemon web interfaces may print
    unnecessary error in logs. (atm)

  OPTIMIZATIONS

    HADOOP-7761. Improve the performance of raw comparisons. (todd)

  BUG FIXES

   HADOOP-8018.  Hudson auto test for HDFS has started throwing javadoc
   (Jon Eagles via bobby)

   HADOOP-8001  ChecksumFileSystem's rename doesn't correctly handle checksum
   files. (Daryn Sharp via bobby)

   HADOOP-8006  TestFSInputChecker is failing in trunk.
   (Daryn Sharp via bobby)
 
   HADOOP-7998. CheckFileSystem does not correctly honor setVerifyChecksum
   (Daryn Sharp via bobby)
  
   HADOOP-7811. TestUserGroupInformation#testGetServerSideGroups test fails in chroot.
   (Jonathan Eagles via mahadev)

   HADOOP-7813. Fix test-patch to use proper numerical comparison when checking
   javadoc and findbugs warning counts. (Jonathan Eagles via tlipcon)

   HADOOP-7841. Run tests with non-secure random. (tlipcon)

    HADOOP-7851. Configuration.getClasses() never returns the default value. 
                 (Uma Maheswara Rao G via amarrk)

   HADOOP-7787. Make source tarball use conventional name.
   (Bruno Mahé via tomwhite)

   HADOOP-6614. RunJar should provide more diags when it can't create
   a temp file. (Jonathan Hsieh via eli)

   HADOOP-7843. compilation failing because workDir not initialized in 
   RunJar.java (John George via mahadev)

   HADOOP-7859. TestViewFsHdfs.testgetFileLinkStatus is failing an assert. (eli)

   MAPREDUCE-3465. Fixed project pom to create test dirs (and fix failing tests).
   (Hitesh Shah via sseth)

   HADOOP-7864. Building mvn site with Maven < 3.0.2 causes OOM errors.
   (Andrew Bayer via eli)

   HADOOP-7853. multiple javax security configurations cause conflicts.
   (daryn via tucu)

   HADOOP-7854. UGI getCurrentUser is not synchronized. (Daryn Sharp via jitendra)

   HADOOP-7874. native libs should be under lib/native/ dir. (tucu)

   HADOOP-7887. KerberosAuthenticatorHandler is not setting KerberosName 
   name rules from configuration. (tucu)

   HADOOP-7870. fix SequenceFile#createWriter with boolean
   createParent arg to respect createParent. (Jon Hsieh via eli)

    HADOOP-7902. skipping name rules setting (if already set) should be done 
    on UGI initialization only. (tucu)

    HADOOP-7898. Fix javadoc warnings in AuthenticationToken.java. (suresh)

    HADOOP-7878  Regression: HADOOP-7777 switch changes break HDFS tests when the
    isSingleSwitch() predicate is used. (stevel)

   HADOOP-7914. Remove the duplicated declaration of hadoop-hdfs test-jar in
   hadoop-project/pom.xml.  (szetszwo)

   HADOOP-7810 move hadoop archive to core from tools. (tucu)

   HADOOP_7917. compilation of protobuf files fails in windows/cygwin. (tucu)

   HADOOP-7837. no NullAppender in the log4j config. (eli)

   HADOOP-7948. Shell scripts created by hadoop-dist/pom.xml to build tar do not 
   properly propagate failure. (cim_michajlomatijkiw via tucu)

   HADOOP-7949. Updated maxIdleTime default in the code to match
   core-default.xml (eli)

   HADOOP-7907. hadoop-tools JARs are not part of the distro. (tucu)

   HADOOP-7936. There's a Hoop README in the root dir of the tarball. (tucu)

   HADOOP-7963. Fix ViewFS to catch a null canonical service-name and pass
   tests TestViewFileSystem* (Siddharth Seth via vinodkv)

   HADOOP-7964. Deadlock in NetUtils and SecurityUtil class initialization.
   (Daryn Sharp via suresh)

   HADOOP-7974. TestViewFsTrash incorrectly determines the user's home
   directory. (harsh via eli)

   HADOOP-7971. Adding back job/pipes/queue commands to bin/hadoop for
   backward compatibility. (Prashath Sharma via acmurthy) 

   HADOOP-7982. UserGroupInformation fails to login if thread's context
   classloader can't load HadoopLoginModule. (todd)

   HADOOP-7986. Adding config for MapReduce History Server protocol in
   hadoop-policy.xml for service level authorization. (Mahadev Konar via vinodkv)

   HADOOP-7981. Improve documentation for org.apache.hadoop.io.compress.
   Decompressor.getRemaining (Jonathan Eagles via mahadev)

   HADOOP-7997. SequenceFile.createWriter(...createParent...) no
   longer works on existing file. (Gregory Chanan via eli)

   HADOOP-7993. Hadoop ignores old-style config options for enabling compressed 
   output. (Anupam Seth via mahadev)

   HADOOP-8000. fetchdt command not available in bin/hadoop.
   (Arpit Gupta via mahadev)

   HADOOP-7999. "hadoop archive" fails with ClassNotFoundException.
   (Jason Lowe via mahadev)

   HADOOP-8012. hadoop-daemon.sh and yarn-daemon.sh are trying to mkdir
   and chown log/pid dirs which can fail. (Roman Shaposhnik via eli)

   HADOOP-8013. ViewFileSystem does not honor setVerifyChecksum
   (Daryn Sharp via bobby)

Release 0.23.0 - 2011-11-01 

  INCOMPATIBLE CHANGES

   HADOOP-6904. Support method based RPC compatiblity. (hairong)

   HADOOP-6432. Add Statistics support in FileContext. (jitendra)

   HADOOP-7136. Remove failmon contrib component. (nigel)

  NEW FEATURES

    HADOOP-7324. Ganglia plugins for metrics v2. (Priyo Mustafi via llu)

    HADOOP-7342. Add an utility API in FileUtil for JDK File.list
    avoid NPEs on File.list() (Bharath Mundlapudi via mattf)

    HADOOP-7322. Adding a util method in FileUtil for directory listing,
    avoid NPEs on File.listFiles() (Bharath Mundlapudi via mattf)

    HADOOP-7023. Add listCorruptFileBlocks to Filesysem. (Patrick Kling
    via hairong)

    HADOOP-7096. Allow setting of end-of-record delimiter for TextInputFormat
    (Ahmed Radwan via todd)

    HADOOP-6994. Api to get delegation token in AbstractFileSystem. (jitendra)

    HADOOP-7171. Support UGI in FileContext API. (jitendra)

    HADOOP-7257 Client side mount tables (sanjay)

    HADOOP-6919. New metrics2 framework. (Luke Lu via acmurthy) 

    HADOOP-6920. Metrics instrumentation to move new metrics2 framework.
    (Luke Lu via suresh)

    HADOOP-7214. Add Common functionality necessary to provide an equivalent
    of /usr/bin/groups for Hadoop. (Aaron T. Myers via todd)

    HADOOP-6832. Add an authentication plugin using a configurable static user
    for the web UI. (Owen O'Malley and Todd Lipcon via cdouglas)

    HADOOP-7144. Expose JMX metrics via JSON servlet. (Robert Joseph Evans via
    cdouglas)

    HADOOP-7379. Add the ability to serialize and deserialize protocol buffers
    in ObjectWritable. (todd)

    HADOOP-7206. Support Snappy compression. (Issei Yoshida and
    Alejandro Abdelnur via eli)

    HADOOP-7329. Add the capability of getting invividual attribute of a mbean
    using JMXProxyServlet. (tanping)

    HADOOP-7380. Add client failover functionality to o.a.h.io.(ipc|retry).
    (atm via eli)

    HADOOP-7460. Support pluggable trash policies. (Usman Masoon via suresh)

    HADOOP-6385. dfs should support -rmdir (was HDFS-639). (Daryn Sharp
    via mattf)

    HADOOP-7119. add Kerberos HTTP SPNEGO authentication support to Hadoop
    JT/NN/DN/TT web-consoles. (Alejandro Abdelnur via atm)

  IMPROVEMENTS

    HADOOP-7728. Enable task memory management to be configurable in hadoop
    config setup script. (ramya)

    HADOOP-7655. Provide a small validation script that smoke tests the installed
    cluster. (Arpit Gupta via mattf)

    HADOOP-7042. Updates to test-patch.sh to include failed test names and
    improve other messaging. (nigel)

    HADOOP-7001.  Configuration changes can occur via the Reconfigurable
    interface. (Patrick Kling via dhruba)

    HADOOP-6764. Add number of reader threads and queue length as
    configuration parameters in RPC.getServer. (Dmytro Molkov via hairong)

    HADOOP-7049. TestReconfiguration should be junit v4.
    (Patrick Kling via eli)

    HADOOP-7054 Change NN LoadGenerator to use FileContext APIs
	  (Sanjay Radia)

    HADOOP-7060. A more elegant FileSystem#listCorruptFileBlocks API.
    (Patrick Kling via hairong)

    HADOOP-7058. Expose number of bytes in FSOutputSummer buffer to
    implementatins. (Todd Lipcon via hairong)

    HADOOP-7061. unprecise javadoc for CompressionCodec. (Jingguo Yao via eli)

    HADOOP-7059. Remove "unused" warning in native code.  (Noah Watkins via eli)

    HADOOP-6864. Provide a JNI-based implementation of
     ShellBasedUnixGroupsNetgroupMapping
    (implementation of GroupMappingServiceProvider) (Erik Seffl via boryas)

    HADOOP-7078. Improve javadocs for RawComparator interface.
    (Harsh J Chouraria via todd)

    HADOOP-6995. Allow wildcards to be used in ProxyUsers configurations.
    (todd)

    HADOOP-6376. Add a comment header to conf/slaves that specifies the file
    format. (Kay Kay via todd)

    HADOOP-7151. Document need for stable hashCode() in WritableComparable.
    (Dmitriy V. Ryaboy via todd)

    HADOOP-7112. Issue a warning when GenericOptionsParser libjars are not on
    local filesystem. (tomwhite)

    HADOOP-7114. FsShell should dump all exceptions at DEBUG level.
    (todd via tomwhite)

    HADOOP-7159. RPC server should log the client hostname when read exception
    happened. (Scott Chen via todd)

    HADOOP-7167. Allow using a file to exclude certain tests from build. (todd)

    HADOOP-7133. Batch the calls in DataStorage to FileUtil.createHardLink().
    (Matt Foley via jghoman)

    HADOOP-7166. Add DaemonFactory to common. (Erik Steffl & jitendra)

    HADOOP-7175. Add isEnabled() to Trash.  (Daryn Sharp via szetszwo)

    HADOOP-7180. Better support on CommandFormat on the API and exceptions.
    (Daryn Sharp via szetszwo)

    HADOOP-7202. Improve shell Command base class.  (Daryn Sharp via szetszwo)

    HADOOP-7224. Add CommandFactory to shell.  (Daryn Sharp via szetszwo)

    HADOOP-7014. Generalize CLITest structure and interfaces to facilitate
    upstream adoption (e.g. for web testing). (cos)

    HADOOP-7230. Move "fs -help" shell command tests from HDFS to COMMOM; see
    also HDFS-1844.  (Daryn Sharp via szetszwo)

    HADOOP-7233. Refactor ls to conform to new FsCommand class.  (Daryn Sharp
    via szetszwo)

    HADOOP-7235. Refactor the tail command to conform to new FsCommand class.
    (Daryn Sharp via szetszwo)

    HADOOP-7179. Federation: Improve HDFS startup scripts. (Erik Steffl
    and Tanping Wang via suresh)

    HADOOP-7227. Remove protocol version check at proxy creation in Hadoop
    RPC. (jitendra)

    HADOOP-7236. Refactor the mkdir command to conform to new FsCommand class.
    (Daryn Sharp via szetszwo)

    HADOOP-7250. Refactor the setrep command to conform to new FsCommand class.
    (Daryn Sharp via szetszwo)

    HADOOP-7249. Refactor the chmod/chown/chgrp command to conform to new
    FsCommand class.  (Daryn Sharp via szetszwo)

    HADOOP-7251. Refactor the getmerge command to conform to new FsCommand
    class.  (Daryn Sharp via szetszwo)

    HADOOP-7265. Keep track of relative paths in PathData.  (Daryn Sharp
    via szetszwo)

    HADOOP-7238. Refactor the cat and text commands to conform to new FsCommand
    class.  (Daryn Sharp via szetszwo)

    HADOOP-7271. Standardize shell command error messages.  (Daryn Sharp
    via szetszwo)

    HADOOP-7272. Remove unnecessary security related info logs. (suresh)

    HADOOP-7275. Refactor the stat command to conform to new FsCommand
    class.  (Daryn Sharp via szetszwo)

    HADOOP-7237. Refactor the touchz command to conform to new FsCommand
    class.  (Daryn Sharp via szetszwo)

    HADOOP-7267. Refactor the rm/rmr/expunge commands to conform to new
    FsCommand class.  (Daryn Sharp via szetszwo)

    HADOOP-7285. Refactor the test command to conform to new FsCommand
    class. (Daryn Sharp via todd)

    HADOOP-7289. In ivy.xml, test conf should not extend common conf.
    (Eric Yang via szetszwo)

    HADOOP-7291. Update Hudson job not to run test-contrib. (Nigel Daley via eli)

    HADOOP-7286. Refactor the du/dus/df commands to conform to new FsCommand
    class. (Daryn Sharp via todd)

    HADOOP-7301. FSDataInputStream should expose a getWrappedStream method.
    (Jonathan Hsieh via eli)

    HADOOP-7306. Start metrics system even if config files are missing
    (Luke Lu via todd)

    HADOOP-7302. webinterface.private.actions should be renamed and moved to
    the MapReduce project. (Ari Rabkin via todd)

    HADOOP-7329. Improve help message for "df" to include "-h" flag.
    (Xie Xianshan via todd)

    HADOOP-7320. Refactor the copy and move commands to conform to new
    FsCommand class. (Daryn Sharp via todd)

    HADOOP-7312. Update value of hadoop.common.configuration.version.
    (Harsh J Chouraria via todd)

    HADOOP-7337. Change PureJavaCrc32 annotations to public stable.  (szetszwo)

    HADOOP-7331. Make hadoop-daemon.sh return exit code 1 if daemon processes
    did not get started. (Tanping Wang via todd)

    HADOOP-7316. Add public javadocs to FSDataInputStream and
    FSDataOutputStream. (eli)

    HADOOP-7323. Add capability to resolve compression codec based on codec
    name. (Alejandro Abdelnur via tomwhite)

    HADOOP-1886. Undocumented parameters in FilesSystem. (Frank Conrad via eli)

    HADOOP-7375. Add resolvePath method to FileContext. (Sanjay Radia via eli)

    HADOOP-7383. HDFS needs to export protobuf library dependency in pom.
    (todd via eli)

    HADOOP-7374. Don't add tools.jar to the classpath when running Hadoop.
    (eli)

    HADOOP-7106. Reorganize project SVN layout to "unsplit" the projects.
    (todd, nigel)

    HADOOP-6605. Add JAVA_HOME detection to hadoop-config. (eli)

    HADOOP-7384. Allow test-patch to be more flexible about patch format. (todd)

    HADOOP-6929. RPC should have a way to pass Security information other than 
    protocol annotations. (sharad and omalley via mahadev)

    HADOOP-7385. Remove StringUtils.stringifyException(ie) in logger functions.
    (Bharath Mundlapudi via Tanping Wang).

    HADOOP-310. Additional constructor requested in BytesWritable. (Brock
    Noland via atm)

    HADOOP-7429. Add another IOUtils#copyBytes method. (eli)

    HADOOP-7451. Generalize StringUtils#join. (Chris Douglas via mattf)

    HADOOP-7449. Add Data(In,Out)putByteBuffer to work with ByteBuffer similar 
    to Data(In,Out)putBuffer for byte[].  Merge from yahoo-merge branch,
    -r 1079163.  Fix missing Apache license headers. (Chris Douglas via mattf)

    HADOOP-7361. Provide an option, -overwrite/-f, in put and copyFromLocal
    shell commands.  (Uma Maheswara Rao G via szetszwo)

    HADOOP-7430. Improve error message when moving to trash fails due to 
    quota issue. (Ravi Prakash via mattf)

    HADOOP-7444. Add Checksum API to verify and calculate checksums "in bulk"
    (todd)

    HADOOP-7443. Add CRC32C as another DataChecksum implementation (todd)

    HADOOP-7305. Eclipse project files are incomplete. (Niels Basjes via eli)

    HADOOP-7314. Add support for throwing UnknownHostException when a host doesn't 
    resolve. (Jeffrey Naisbitt via jitendra)

    HADOOP-7465. A several tiny improvements for the LOG format.
    (Xie Xianshan via eli)

    HADOOP-7434. Display error when using "daemonlog -setlevel" with
    illegal level. (yanjinshuang via eli)

    HADOOP-7463. Adding a configuration parameter to SecurityInfo interface.
    (mahadev)

    HADOOP-7298. Add test utility for writing multi-threaded tests. (todd and
    Harsh J Chouraria via todd)

    HADOOP-7485. Add -h option to ls to list file sizes in human readable
    format. (XieXianshan via suresh)

    HADOOP-7378. Add -d option to ls to not expand directories.
    (Daryn Sharp via suresh)

    HADOOP-7474. Refactor ClientCache out of WritableRpcEngine. (jitendra)

    HADOOP-7491. hadoop command should respect HADOOP_OPTS when given
    a class name. (eli)

    HADOOP-7178. Add a parameter, useRawLocalFileSystem, to copyToLocalFile(..)
    in FileSystem.  (Uma Maheswara Rao G via szetszwo)

    HADOOP-6671. Use maven for hadoop common builds. (Alejandro Abdelnur
    via tomwhite)

    HADOOP-7502. Make generated sources IDE friendly.
    (Alejandro Abdelnur via llu)

    HADOOP-7501. Publish Hadoop Common artifacts (post HADOOP-6671) to Apache
    SNAPSHOTs repo. (Alejandro Abdelnur via tomwhite)

    HADOOP-7525. Make arguments to test-patch optional. (tomwhite)

    HADOOP-7472. RPC client should deal with IP address change.
    (Kihwal Lee via suresh)
  
    HADOOP-7499. Add method for doing a sanity check on hostnames in NetUtils.
    (Jeffrey Naisbit via mahadev)

    HADOOP-6158. Move CyclicIteration to HDFS. (eli)

    HADOOP-7526. Add TestPath tests for URI conversion and reserved
    characters. (eli)

    HADOOP-7531. Add servlet util methods for handling paths in requests. (eli)

    HADOOP-7493. Add ShortWritable.  (Uma Maheswara Rao G via szetszwo)

    HADOOP-7555. Add a eclipse-generated files to .gitignore. (atm)

    HADOOP-7264. Bump avro version to at least 1.4.1. (Alejandro Abdelnur via
    tomwhite)

    HADOOP-7498. Remove legacy TAR layout creation. (Alejandro Abdelnur via
    tomwhite)

    HADOOP-7496. Break Maven TAR & bintar profiles into just LAYOUT & TAR proper.
    (Alejandro Abdelnur via tomwhite)

    HADOOP-7561. Make test-patch only run tests for changed modules. (tomwhite)

    HADOOP-7547. Add generic type in WritableComparable subclasses.
    (Uma Maheswara Rao G via szetszwo)

    HADOOP-7579. Rename package names from alfredo to auth.
    (Alejandro Abdelnur via szetszwo)

    HADOOP-7594. Support HTTP REST in HttpServer.  (szetszwo)

    HADOOP-7595. Upgrade dependency to Avro 1.5.3. (Alejandro Abdelnur via atm)

    HADOOP-7604. Hadoop Auth examples pom in 0.23 point to 0.24 versions.
    (mahadev)

    HADOOP-7552. FileUtil#fullyDelete doesn't throw IOE but lists it
    in the throws clause. (eli)

    HADOOP-7580. Add a version of getLocalPathForWrite to LocalDirAllocator
    which doesn't create dirs. (Chris Douglas & Siddharth Seth via acmurthy) 

    HADOOP-7507. Allow ganglia metrics to include the metrics system tags
                 in the gmetric names. (Alejandro Abdelnur via todd)

    HADOOP-7612. Change test-patch to run tests for all nested modules.
    (tomwhite)

    HADOOP-7599. Script improvements to setup a secure Hadoop cluster
    (Eric Yang via ddas)

    HADOOP-7639. Enhance HttpServer to allow passing path-specs for filtering,
    so that servers like Yarn WebApp can get filtered the paths served by
    their own injected servlets. (Thomas Graves via vinodkv)

    HADOOP-7575. Enhanced LocalDirAllocator to support fully-qualified
    paths. (Jonathan Eagles via vinodkv)

    HADOOP-7469  Add a standard handler for socket connection problems which
                 improves diagnostics (Uma Maheswara Rao G  and stevel via stevel)

    HADOOP-7710. Added hadoop-setup-application.sh for creating
    application directory (Arpit Gupta via Eric Yang)

    HADOOP-7707. Added toggle for dfs.support.append, webhdfs and hadoop proxy
    user to setup config script. (Arpit Gupta via Eric Yang)

    HADOOP-7720. Added parameter for HBase user to setup config script.
    (Arpit Gupta via Eric Yang)

    HADOOP-7724. Fixed hadoop-setup-conf.sh to put proxy user in
    core-site.xml.  (Arpit Gupta via Eric Yang)

    HADOOP-7627. Improve MetricsAsserts to give more understandable output
    on failure. (todd)

    HADOOP-7709. Running a set of methods in a Single Test Class. 
    (Jonathan Eagles via mahadev)

    HADOOP-7705. Add a log4j back end that can push out JSON data,
    one per line. (stevel)

    HADOOP-7749. Add a NetUtils createSocketAddr call which provides more
    help in exception messages. (todd)

    HADOOP-7762. Common side of MR-2736. (eli)
    
    HADOOP-7668. Add a NetUtils method that can tell if an InetAddress 
    belongs to local host. (suresh)

    HADOOP-7509. Improve exception message thrown when Authentication is 
    required. (Ravi Prakash via suresh)

    HADOOP-7745. Fix wrong variable name in exception message introduced
    in HADOOP-7509. (Ravi Prakash via suresh)

    MAPREDUCE-2764. Fix renewal of dfs delegation tokens. (Owen via jitendra)

    HADOOP-7360. Preserve relative paths that do not contain globs in FsShell.
    (Daryn Sharp and Kihwal Lee via szetszwo)

    HADOOP-7624. Set things up for a top level hadoop-tools module. (tucu)

    HADOOP-7642. create hadoop-dist module where TAR stitching would happen.
    (Thomas White via tucu)

    HADOOP-7737. normalize hadoop-mapreduce & hadoop-dist dist/tar build with
    common/hdfs. (tucu)

    HADOOP-7743. Add Maven profile to create a full source tarball. (tucu)

    HADOOP-7771. FsShell -copyToLocal, -get, etc. commands throw NPE if the
    destination directory does not exist.  (John George and Daryn Sharp
    via szetszwo)

    HADOOP-7782. Aggregate project javadocs. (tomwhite)

    HADOOP-7789. Improvements to site navigation. (acmurthy) 

    HADOOP-7792. Add verifyToken method to AbstractDelegationTokenSecretManager.
    (jitendra)

  OPTIMIZATIONS
  
    HADOOP-7333. Performance improvement in PureJavaCrc32. (Eric Caspole
    via todd)

    HADOOP-7445. Implement bulk checksum verification using efficient native
    code. (todd)

    HADOOP-7753. Support fadvise and sync_file_range in NativeIO. Add
    ReadaheadPool infrastructure for use in HDFS and MR. (todd)

    HADOOP-7446. Implement CRC32C native code using SSE4.2 instructions.
    (Kihwal Lee and todd via todd)

    HADOOP-7763. Add top-level navigation to APT docs. (tomwhite)

    HADOOP-7785. Add equals, hashcode, toString to DataChecksum (todd)

  BUG FIXES

    HADOOP-7740. Fixed security audit logger configuration. (Arpit Gupta via Eric Yang)

    HADOOP-7630. hadoop-metrics2.properties should have a property *.period 
    set to a default value for metrics. (Eric Yang via mattf)

    HADOOP-7327. FileSystem.listStatus() throws NullPointerException instead of
    IOException upon access permission failure. (mattf)

    HADOOP-7015. RawLocalFileSystem#listStatus does not deal with a directory
    whose entries are changing (e.g. in a multi-thread or multi-process
    environment). (Sanjay Radia via eli)

    HADOOP-7045. TestDU fails on systems with local file systems with 
    extended attributes. (eli)

    HADOOP-6939. Inconsistent lock ordering in
    AbstractDelegationTokenSecretManager. (Todd Lipcon via tomwhite)

    HADOOP-7129. Fix typo in method name getProtocolSigature (todd)

    HADOOP-7048.  Wrong description of Block-Compressed SequenceFile Format in
    SequenceFile's javadoc.  (Jingguo Yao via tomwhite)

    HADOOP-7153. MapWritable violates contract of Map interface for equals()
    and hashCode(). (Nicholas Telford via todd)

    HADOOP-6754. DefaultCodec.createOutputStream() leaks memory.
    (Aaron Kimball via tomwhite)

    HADOOP-7098. Tasktracker property not set in conf/hadoop-env.sh.
    (Bernd Fondermann via tomwhite)

    HADOOP-7131. Exceptions thrown by Text methods should include the causing
    exception. (Uma Maheswara Rao G via todd)

    HADOOP-6912. Guard against NPE when calling UGI.isLoginKeytabBased().
    (Kan Zhang via jitendra)

    HADOOP-7204. remove local unused fs variable from CmdHandler 
    and FsShellPermissions.changePermissions (boryas)

    HADOOP-7210. Chown command is not working from FSShell
    (Uma Maheswara Rao G via todd)

    HADOOP-7215. RPC clients must use network interface corresponding to 
    the host in the client's kerberos principal key. (suresh)

    HADOOP-7019. Refactor build targets to enable faster cross project dev
    cycles. (Luke Lu via cos)

    HADOOP-7216. Add FsCommand.runAll() with deprecated annotation for the
    transition of Command base class improvement.  (Daryn Sharp via szetszwo)

    HADOOP-7207. fs member of FSShell is not really needed (boryas)

    HADOOP-7223. FileContext createFlag combinations are not clearly defined.
    (suresh)

    HADOOP-7231. Fix synopsis for -count. (Daryn Sharp via eli).

    HADOOP-7261. Disable IPV6 for junit tests. (suresh)

    HADOOP-7268. FileContext.getLocalFSFileContext() behavior needs to be fixed
    w.r.t tokens. (jitendra)

    HADOOP-7290. Unit test failure in 
    TestUserGroupInformation.testGetServerSideGroups. (Trevor Robison via eli)

    HADOOP-7292. Fix racy test case TestSinkQueue. (Luke Lu via todd)

    HADOOP-7282. ipc.Server.getRemoteIp() may return null.  (John George
    via szetszwo)

    HADOOP-7208. Fix implementation of equals() and hashCode() in
    StandardSocketFactory. (Uma Maheswara Rao G via todd)

    HADOOP-7336. TestFileContextResolveAfs will fail with default 
    test.build.data property. (jitendra)

    HADOOP-7284 Trash and shell's rm does not work for viewfs (Sanjay Radia)

    HADOOP-7341. Fix options parsing in CommandFormat (Daryn Sharp via todd)

    HADOOP-7353. Cleanup FsShell and prevent masking of RTE stack traces.
    (Daryn Sharp via todd)

    HADOOP-7356. RPM packages broke bin/hadoop script in developer environment.
    (Eric Yang via todd)

    HADOOP-7389. Use of TestingGroups by tests causes subsequent tests to fail.
    (atm via tomwhite)

    HADOOP-7377. Fix command name handling affecting DFSAdmin. (Daryn Sharp
    via mattf)

    HADOOP-7402. TestConfiguration doesn't clean up after itself. (atm via eli)

    HADOOP-7428. IPC connection is orphaned with null 'out' member.
    (todd via eli)

    HADOOP-7437. IOUtils.copybytes will suppress the stream closure exceptions.
    (Uma Maheswara Rao G via szetszwo)

    HADOOP-7090. Fix resource leaks in s3.INode, BloomMapFile, WritableUtils
    and CBZip2OutputStream.  (Uma Maheswara Rao G via szetszwo)

    HADOOP-7440. HttpServer.getParameterValues throws NPE for missing
    parameters. (Uma Maheswara Rao G and todd via todd)

    HADOOP-7442. Docs in core-default.xml still reference deprecated config
    "topology.script.file.name" (atm)

    HADOOP-7419. new hadoop-config.sh doesn't manage classpath for
    HADOOP_CONF_DIR correctly. (Bing Zheng and todd via todd)

    HADOOP-7448. merge from yahoo-merge branch (via mattf):
    -r 1079157: Fix content type for /stacks servlet to be 
    plain text (Luke Lu)
    -r 1079164: No need to escape plain text (Luke Lu)

    HADOOP-7471. The saveVersion.sh script sometimes fails to extract SVN URL.
    (Alejandro Abdelnur via eli)

    HADOOP-2081. Configuration getInt, getLong, and getFloat replace
    invalid numbers with the default value. (Harsh J via eli)

    HADOOP-7111. Several TFile tests failing when native libraries are
    present. (atm)

    HADOOP-7438. Fix deprecated warnings from hadoop-daemon.sh script.
    (Ravi Prakash via suresh)

    HADOOP-7468 hadoop-core JAR contains a log4j.properties file.
    (Jolly Chen)

    HADOOP-7508. Compiled nativelib is in wrong directory and it is not picked
    up by surefire setup. (Alejandro Abdelnur via tomwhite)
   
    HADOOP-7520. Fix to add distribution management info to hadoop-main
    (Alejandro Abdelnur via gkesavan)

    HADOOP-7515. test-patch reports the wrong number of javadoc warnings.
    (tomwhite)

    HADOOP-7523. Test org.apache.hadoop.fs.TestFilterFileSystem fails due to
    java.lang.NoSuchMethodException. (John Lee via tomwhite)

    HADOOP-7528. Maven build fails in Windows. (Alejandro Abdelnur via
    tomwhite)

    HADOOP-7533. Allow test-patch to be run from any subproject directory.
    (tomwhite)

    HADOOP-7512. Fix example mistake in WritableComparable javadocs.
    (Harsh J via eli)

    HADOOP-7357. hadoop.io.compress.TestCodec#main() should exit with
    non-zero exit code if test failed. (Philip Zeyliger via eli)

    HADOOP-6622. Token should not print the password in toString. (eli)

    HADOOP-7529. Fix lock cycles in metrics system. (llu)

    HADOOP-7545. Common -tests JAR should not include properties and configs.
    (todd)

    HADOOP-7536. Correct the dependency version regressions introduced in
    HADOOP-6671. (Alejandro Abdelnur via tomwhite)

    HADOOP-7566. MR tests are failing webapps/hdfs not found in CLASSPATH.
    (Alejandro Abdelnur via mahadev)

    HADOOP-7567. 'mvn eclipse:eclipse' fails for hadoop-alfredo (auth).
    (Alejandro Abdelnur via tomwhite)

    HADOOP-7563. Setup HADOOP_HDFS_HOME, HADOOP_MAPRED_HOME and classpath
    correction. (Eric Yang via acmurthy) 

    HADOOP-7560. Change src layout to be heirarchical. (Alejandro Abdelnur
    via acmurthy)

    HADOOP-7576. Fix findbugs warnings and javac warnings in hadoop-auth.
    (szetszwo)

    HADOOP-7593. Fix AssertionError in TestHttpServer.testMaxThreads().
    (Uma Maheswara Rao G via szetszwo)

    HADOOP-7606. Upgrade Jackson to version 1.7.1 to match the version required
    by Jersey (Alejandro Abdelnur via atm)

    HADOOP-7598. Fix smart-apply-patch.sh to handle patching from a sub
    directory correctly. (Robert Evans via acmurthy) 

    HADOOP-7328. When a serializer class is missing, return null, not throw
    an NPE. (Harsh J Chouraria via todd)

    HADOOP-7626. Bugfix for a config generator (Eric Yang via ddas)

    HADOOP-7629. Allow immutable FsPermission objects to be used as IPC
    parameters. (todd)

    HADOOP-7608. SnappyCodec check for Hadoop native lib is wrong
    (Alejandro Abdelnur via todd)

    HADOOP-7637. Fix to include FairScheduler configuration file in
    RPM. (Eric Yang via ddas)

    HADOOP-7633. Adds log4j.properties to the hadoop-conf dir on
    deploy (Eric Yang via ddas)

    HADOOP-7631. Fixes a config problem to do with running streaming jobs
    (Eric Yang via ddas)
    
    HADOOP-7671  Add license headers to 
    hadoop-common/src/main/packages/templates/conf/
    (Ravi Prakash via stevel)

    HADOOP-7662. Fixed logs servlet to use the pathspec '/*' instead of '/'
    for correct filtering. (Thomas Graves via vinodkv)

    HADOOP-7691. Fixed conflict uid for install packages. (Eric Yang)

    HADOOP-7603. Set hdfs, mapred uid, and hadoop uid to fixed numbers. 
    (Eric Yang)

    HADOOP-7658. Fixed HADOOP_SECURE_DN_USER environment variable in 
    hadoop-evn.sh (Eric Yang)

    HADOOP-7684. Added init.d script for jobhistory server and
    secondary namenode. (Eric Yang)

    HADOOP-7715. Removed unnecessary security logger configuration. (Eric Yang)

    HADOOP-7685. Improved directory ownership check function in 
    hadoop-setup-conf.sh. (Eric Yang)

    HADOOP-7711. Fixed recursive sourcing of HADOOP_OPTS environment
    variables (Arpit Gupta via Eric Yang)

    HADOOP-7681. Fixed security and hdfs audit log4j properties
    (Arpit Gupta via Eric Yang)

    HADOOP-7708. Fixed hadoop-setup-conf.sh to handle config file
    consistently.  (Eric Yang)

    HADOOP-7755. Detect MapReduce PreCommit Trunk builds silently failing
    when running test-patch.sh. (Jonathan Eagles via tomwhite)

    HADOOP-7744. Ensure failed tests exit with proper error code. (Jonathan
    Eagles via acmurthy) 

    HADOOP-7764. Allow HttpServer to set both ACL list and path spec filters. 
    (Jonathan Eagles via acmurthy) 

    HADOOP-7766. The auth to local mappings are not being respected, with webhdfs 
    and security enabled. (jitendra)

    HADOOP-7721. Add log before login in KerberosAuthenticationHandler. (jitendra)

    HADOOP-7778. FindBugs warning in Token.getKind(). (tomwhite)

    HADOOP-7770. ViewFS getFileChecksum throws FileNotFoundException for files in 
    /tmp and /user. (Ravi Prakash via jitendra)

    HADOOP-7798. Add support gpg signatures for maven release artifacts.
    (cutting via acmurthy) 

    HADOOP-7797. Fix top-level pom.xml to refer to correct staging maven
    repository. (omalley via acmurthy) 

Release 0.22.1 - Unreleased

  INCOMPATIBLE CHANGES

  NEW FEATURES

  IMPROVEMENTS

  OPTIMIZATIONS

  BUG FIXES

    HADOOP-7937. Forward port SequenceFile#syncFs and friends from Hadoop 1.x.
    (tomwhite)

Release 0.22.0 - 2011-11-29

  INCOMPATIBLE CHANGES

    HADOOP-7137. Remove hod contrib. (nigel via eli)

  NEW FEATURES

    HADOOP-6791.  Refresh for proxy superuser config
    (common part for HDFS-1096) (boryas)

    HADOOP-6581. Add authenticated TokenIdentifiers to UGI so that 
    they can be used for authorization (Kan Zhang and Jitendra Pandey 
    via jghoman)

    HADOOP-6584. Provide Kerberized SSL encryption for webservices.
    (jghoman and Kan Zhang via jghoman)

    HADOOP-6853. Common component of HDFS-1045. (jghoman)

    HADOOP-6859 - Introduce additional statistics to FileSystem to track 
    file system operations (suresh)

    HADOOP-6870. Add a new API getFiles to FileSystem and FileContext that
    lists all files under the input path or the subtree rooted at the
    input path if recursive is true. Block locations are returned together
    with each file's status. (hairong)

    HADOOP-6888. Add a new FileSystem API closeAllForUGI(..) for closing all
    file systems associated with a particular UGI.  (Devaraj Das and Kan Zhang
    via szetszwo)

    HADOOP-6892. Common component of HDFS-1150 (Verify datanodes' identities 
    to clients in secure clusters) (jghoman)

    HADOOP-6889. Make RPC to have an option to timeout. (hairong)

    HADOOP-6996. Allow CodecFactory to return a codec object given a codec'
    class name. (hairong)

    HADOOP-7013. Add boolean field isCorrupt to BlockLocation. 
    (Patrick Kling via hairong)

    HADOOP-6978. Adds support for NativeIO using JNI. 
    (Todd Lipcon, Devaraj Das & Owen O'Malley via ddas)

    HADOOP-7134. configure files that are generated as part of the released
    tarball need to have executable bit set. (Roman Shaposhnik via cos)

  IMPROVEMENTS

    HADOOP-6644. util.Shell getGROUPS_FOR_USER_COMMAND method name 
    - should use common naming convention (boryas)

    HADOOP-6778. add isRunning() method to 
    AbstractDelegationTokenSecretManager (for HDFS-1044) (boryas)

    HADOOP-6633. normalize property names for JT/NN kerberos principal 
    names in configuration (boryas)

    HADOOP-6627. "Bad Connection to FS" message in FSShell should print 
    message from the exception (boryas)

    HADOOP-6600. mechanism for authorization check for inter-server 
    protocols. (boryas)

    HADOOP-6623. Add StringUtils.split for non-escaped single-character
    separator. (Todd Lipcon via tomwhite)

    HADOOP-6761. The Trash Emptier has the ability to run more frequently.
    (Dmytro Molkov via dhruba)

    HADOOP-6714. Resolve compressed files using CodecFactory in FsShell::text.
    (Patrick Angeles via cdouglas)

    HADOOP-6661. User document for UserGroupInformation.doAs. 
    (Jitendra Pandey via jghoman)

    HADOOP-6674. Makes use of the SASL authentication options in the
    SASL RPC. (Jitendra Pandey via ddas)

    HADOOP-6526. Need mapping from long principal names to local OS 
    user names. (boryas)

    HADOOP-6814. Adds an API in UserGroupInformation to get the real
    authentication method of a passed UGI. (Jitendra Pandey via ddas)

    HADOOP-6756. Documentation for common configuration keys.
    (Erik Steffl via shv)

    HADOOP-6835. Add support for concatenated gzip input. (Greg Roelofs via
    cdouglas)

    HADOOP-6845. Renames the TokenStorage class to Credentials. 
    (Jitendra Pandey via ddas)

    HADOOP-6826. FileStatus needs unit tests. (Rodrigo Schmidt via Eli
    Collins)

    HADOOP-6905. add buildDTServiceName method to SecurityUtil 
    (as part of MAPREDUCE-1718)  (boryas)

    HADOOP-6632. Adds support for using different keytabs for different
    servers in a Hadoop cluster. In the earier implementation, all servers 
    of a certain type (like TaskTracker), would have the same keytab and the
    same principal. Now the principal name is a pattern that has _HOST in it.
    (Kan Zhang & Jitendra Pandey via ddas)

    HADOOP-6861. Adds new non-static methods in Credentials to read and 
    write token storage file. (Jitendra Pandey & Owen O'Malley via ddas)

    HADOOP-6877. Common part of HDFS-1178 (NameNode servlets should communicate
    with NameNode directrly). (Kan Zhang via jghoman)
    
    HADOOP-6475. Adding some javadoc to Server.RpcMetrics, UGI. 
    (Jitendra Pandey and borya via jghoman)

    HADOOP-6656. Adds a thread in the UserGroupInformation to renew TGTs 
    periodically. (Owen O'Malley and ddas via ddas)

    HADOOP-6890. Improve listFiles API introduced by HADOOP-6870. (hairong)

    HADOOP-6862. Adds api to add/remove user and group to AccessControlList
    (amareshwari)

    HADOOP-6911. doc update for DelegationTokenFetcher (boryas)

    HADOOP-6900. Make the iterator returned by FileSystem#listLocatedStatus to 
    throw IOException rather than RuntimeException when there is an IO error
    fetching the next file. (hairong)

    HADOOP-6905. Better logging messages when a delegation token is invalid.
    (Kan Zhang via jghoman)

    HADOOP-6693. Add metrics to track kerberol login activity. (suresh)

    HADOOP-6803. Add native gzip read/write coverage to TestCodec.
    (Eli Collins via tomwhite)

    HADOOP-6950. Suggest that HADOOP_CLASSPATH should be preserved in 
    hadoop-env.sh.template. (Philip Zeyliger via Eli Collins)

    HADOOP-6922. Make AccessControlList a writable and update documentation
    for Job ACLs.  (Ravi Gummadi via vinodkv)

    HADOOP-6965. Introduces checks for whether the original tgt is valid 
    in the reloginFromKeytab method.

    HADOOP-6856. Simplify constructors for SequenceFile, and MapFile. (omalley)

    HADOOP-6987. Use JUnit Rule to optionally fail test cases that run more
    than 10 seconds (jghoman)

    HADOOP-7005. Update test-patch.sh to remove callback to Hudson. (nigel)

    HADOOP-6985. Suggest that HADOOP_OPTS be preserved in
    hadoop-env.sh.template. (Ramkumar Vadali via cutting)

    HADOOP-7007. Update the hudson-test-patch ant target to work with the
    latest test-patch.sh script (gkesavan)

    HADOOP-7010. Typo in FileSystem.java. (Jingguo Yao via eli)

    HADOOP-7009. MD5Hash provides a public factory method that creates an
    instance of thread local MessageDigest. (hairong)

    HADOOP-7008. Enable test-patch.sh to have a configured number of 
    acceptable findbugs and javadoc warnings. (nigel and gkesavan)

    HADOOP-6818. Provides a JNI implementation of group resolution. (ddas)

    HADOOP-6943. The GroupMappingServiceProvider interface should be public.
    (Aaron T. Myers via tomwhite)

    HADOOP-4675. Current Ganglia metrics implementation is incompatible with
    Ganglia 3.1. (Brian Bockelman via tomwhite)

    HADOOP-6977. Herriot daemon clients should vend statistics (cos)

    HADOOP-7024. Create a test method for adding file systems during tests.
    (Kan Zhang via jghoman)

    HADOOP-6903. Make AbstractFSileSystem methods and some FileContext methods
    to be public. (Sanjay Radia)

    HADOOP-7034. Add TestPath tests to cover dot, dot dot, and slash 
    normalization. (eli)

    HADOOP-7032. Assert type constraints in the FileStatus constructor. (eli)

    HADOOP-6562. FileContextSymlinkBaseTest should use FileContextTestHelper. 
    (eli)

    HADOOP-7028. ant eclipse does not include requisite ant.jar in the 
    classpath. (Patrick Angeles via eli)

    HADOOP-6298. Add copyBytes to Text and BytesWritable. (omalley)
  
    HADOOP-6578. Configuration should trim whitespace around a lot of value
    types. (Michele Catasta via eli)

    HADOOP-6811. Remove EC2 bash scripts. They are replaced by Apache Whirr
    (incubating, http://incubator.apache.org/whirr). (tomwhite)

    HADOOP-7102. Remove "fs.ramfs.impl" field from core-deafult.xml (shv)

    HADOOP-7104. Remove unnecessary DNS reverse lookups from RPC layer
    (Kan Zhang via todd)

    HADOOP-6056. Use java.net.preferIPv4Stack to force IPv4.
    (Michele Catasta via shv)

    HADOOP-7110. Implement chmod with JNI. (todd)

    HADOOP-6812. Change documentation for correct placement of configuration
    variables: mapreduce.reduce.input.buffer.percent, 
    mapreduce.task.io.sort.factor, mapreduce.task.io.sort.mb
    (Chris Douglas via shv)

    HADOOP-6436. Remove auto-generated native build files. (rvs via eli)

    HADOOP-6970. SecurityAuth.audit should be generated under /build. (boryas)

    HADOOP-7154. Should set MALLOC_ARENA_MAX in hadoop-env.sh (todd)

    HADOOP-7187. Fix socket leak in GangliaContext.  (Uma Maheswara Rao G
    via szetszwo)

    HADOOP-7241. fix typo of command 'hadoop fs -help tail'. 
    (Wei Yongjun via eli)

    HADOOP-7244. Documentation change for updated configuration keys.
    (tomwhite via eli)

    HADOOP-7189. Add ability to enable 'debug' property in JAAS configuration.
    (Ted Yu via todd)

    HADOOP-7192. Update fs -stat docs to reflect the format features. (Harsh
    J Chouraria via todd)

    HADOOP-7355  Add audience and stability annotations to HttpServer class
                 (stack)

    HADOOP-7346. Send back nicer error message to clients using outdated IPC
    version. (todd)

    HADOOP-7335. Force entropy to come from non-true random for tests.
    (todd via eli)

    HADOOP-7325. The hadoop command should not accept class names starting with
    a hyphen. (Brock Noland via todd)

    HADOOP-7772. javadoc the topology classes (stevel)

    HADOOP-7786. Remove HDFS-specific config keys defined in FsConfig. (eli)

  OPTIMIZATIONS

    HADOOP-6884. Add LOG.isDebugEnabled() guard for each LOG.debug(..).
    (Erik Steffl via szetszwo)

    HADOOP-6683. ZlibCompressor does not fully utilize the buffer.
    (Kang Xiao via eli)

    HADOOP-6949. Reduce RPC packet size of primitive arrays using
    ArrayPrimitiveWritable instead of ObjectWritable. (Matt Foley via suresh)

  BUG FIXES

    HADOOP-6638. try to relogin in a case of failed RPC connection (expired 
    tgt) only in case the subject is loginUser or proxyUgi.realUser. (boryas)

    HADOOP-6781. security audit log shouldn't have exception in it. (boryas)

    HADOOP-6612.  Protocols RefreshUserToGroupMappingsProtocol and 
    RefreshAuthorizationPolicyProtocol will fail with security enabled (boryas)

    HADOOP-6764. Remove verbose logging from the Groups class. (Boris Shkolnik)

    HADOOP-6730. Bug in FileContext#copy and provide base class for 
    FileContext tests. (Ravi Phulari via jghoman)

    HADOOP-6669. Respect compression configuration when creating DefaultCodec
    instances. (Koji Noguchi via cdouglas)

    HADOOP-6747. TestNetUtils fails on Mac OS X. (Todd Lipcon via jghoman)

    HADOOP-6787. Factor out glob pattern code from FileContext and
    Filesystem. Also fix bugs identified in HADOOP-6618 and make the
    glob pattern code less restrictive and more POSIX standard
    compliant. (Luke Lu via eli)

    HADOOP-6649.  login object in UGI should be inside the subject (jnp via 
    boryas)

    HADOOP-6687.   user object in the subject in UGI should be reused in case 
    of a relogin. (jnp via boryas)

    HADOOP-6603. Provide workaround for issue with Kerberos not resolving 
    cross-realm principal (Kan Zhang and Jitendra Pandey via jghoman)

    HADOOP-6620. NPE if renewer is passed as null in getDelegationToken.
    (Jitendra Pandey via jghoman)

    HADOOP-6613. Moves the RPC version check ahead of the AuthMethod check.
    (Kan Zhang via ddas)

    HADOOP-6682. NetUtils:normalizeHostName does not process hostnames starting
    with [a-f] correctly. (jghoman)

    HADOOP-6652. Removes the unnecessary cache from 
    ShellBasedUnixGroupsMapping. (ddas)

    HADOOP-6815. refreshSuperUserGroupsConfiguration should use server side 
    configuration for the refresh (boryas)

    HADOOP-6648. Adds a check for null tokens in Credentials.addToken api.
    (ddas)
 
    HADOOP-6647. balancer fails with "is not authorized for protocol 
    interface NamenodeProtocol" in secure environment (boryas)

    HADOOP-6834. TFile.append compares initial key against null lastKey
    (hong tang via mahadev)

    HADOOP-6670. Use the UserGroupInformation's Subject as the criteria for
    equals and hashCode. (Owen O'Malley and Kan Zhang via ddas)

    HADOOP-6536. Fixes FileUtil.fullyDelete() not to delete the contents of
    the sym-linked directory. (Ravi Gummadi via amareshwari)

    HADOOP-6873. using delegation token over hftp for long 
    running clients (boryas)

    HADOOP-6706. Improves the sasl failure handling due to expired tickets,
    and other server detected failures. (Jitendra Pandey and ddas via ddas)

    HADOOP-6715. Fixes AccessControlList.toString() to return a descriptive
    String representation of the ACL. (Ravi Gummadi via amareshwari)

    HADOOP-6885. Fix java doc warnings in Groups and 
    RefreshUserMappingsProtocol. (Eli Collins via jghoman) 

    HADOOP-6482. GenericOptionsParser constructor that takes Options and 
    String[] ignores options. (Eli Collins via jghoman)

    HADOOP-6906.  FileContext copy() utility doesn't work with recursive
    copying of directories. (vinod k v via mahadev)

    HADOOP-6453. Hadoop wrapper script shouldn't ignore an existing 
    JAVA_LIBRARY_PATH. (Chad Metcalf via jghoman)

    HADOOP-6932.  Namenode start (init) fails because of invalid kerberos 
    key, even when security set to "simple" (boryas)

    HADOOP-6913. Circular initialization between UserGroupInformation and 
    KerberosName (Kan Zhang via boryas)

    HADOOP-6907. Rpc client doesn't use the per-connection conf to figure
    out server's Kerberos principal (Kan Zhang via hairong)

    HADOOP-6938. ConnectionId.getRemotePrincipal() should check if security
    is enabled. (Kan Zhang via hairong)

    HADOOP-6930. AvroRpcEngine doesn't work with generated Avro code. 
    (sharad)

    HADOOP-6940. RawLocalFileSystem's markSupported method misnamed 
    markSupport. (Tom White via eli).

    HADOOP-6951.  Distinct minicluster services (e.g. NN and JT) overwrite each
    other's service policies.  (Aaron T. Myers via tomwhite)

    HADOOP-6879. Provide SSH based (Jsch) remote execution API for system
    tests (cos)

    HADOOP-6989. Correct the parameter for SetFile to set the value type
    for SetFile to be NullWritable instead of the key. (cdouglas via omalley)

    HADOOP-6984. Combine the compress kind and the codec in the same option
    for SequenceFiles. (cdouglas via omalley)

    HADOOP-6933. TestListFiles is flaky. (Todd Lipcon via tomwhite)

    HADOOP-6947.  Kerberos relogin should set refreshKrb5Config to true.
    (Todd Lipcon via tomwhite)

    HADOOP-7006. Fix 'fs -getmerge' command to not be a no-op.
    (Chris Nauroth via cutting)

    HADOOP-6663.  BlockDecompressorStream get EOF exception when decompressing
    the file compressed from empty file.  (Kang Xiao via tomwhite)

    HADOOP-6991.  Fix SequenceFile::Reader to honor file lengths and call
    openFile (cdouglas via omalley)

    HADOOP-7011.  Fix KerberosName.main() to not throw an NPE.
    (Aaron T. Myers via tomwhite)

    HADOOP-6975.  Integer overflow in S3InputStream for blocks > 2GB.
    (Patrick Kling via tomwhite)

    HADOOP-6758. MapFile.fix does not allow index interval definition.
    (Gianmarco De Francisci Morales via tomwhite)

    HADOOP-6926. SocketInputStream incorrectly implements read().
    (Todd Lipcon via tomwhite)

    HADOOP-6899 RawLocalFileSystem#setWorkingDir() does not work for relative names
     (Sanjay Radia)

    HADOOP-6496. HttpServer sends wrong content-type for CSS files
    (and others). (Todd Lipcon via tomwhite)

    HADOOP-7057. IOUtils.readFully and IOUtils.skipFully have typo in
    exception creation's message. (cos)

    HADOOP-7038. saveVersion script includes an additional \r while running
    whoami under windows. (Wang Xu via cos)

    HADOOP-7082. Configuration.writeXML should not hold lock while outputting
    (todd)

    HADOOP-7070. JAAS configuration should delegate unknown application names
    to pre-existing configuration. (todd)

    HADOOP-7087. SequenceFile.createWriter ignores FileSystem parameter (todd)

    HADOOP-7091. reloginFromKeytab() should happen even if TGT can't be found.
    (Kan Zhang via jghoman)

    HADOOP-7100. Fix build to not refer to contrib/ec2 removed by HADOOP-6811
    (todd)

    HADOOP-7097. JAVA_LIBRARY_PATH missing base directory. (Noah Watkins via
    todd)

    HADOOP-7093. Servlets should default to text/plain (todd)

    HADOOP-7101. UserGroupInformation.getCurrentUser() fails when called from
    non-Hadoop JAAS context. (todd)

    HADOOP-7089. Fix link resolution logic in hadoop-config.sh. (eli)

    HADOOP-7046. Fix Findbugs warning in Configuration. (Po Cheung via shv)

    HADOOP-7118. Fix NPE in Configuration.writeXml (todd)

    HADOOP-7122. Fix thread leak when shell commands time out. (todd)

    HADOOP-7126. Fix file permission setting for RawLocalFileSystem on Windows.
    (Po Cheung via shv)

    HADOOP-6642. Fix javac, javadoc, findbugs warnings related to security work. 
    (Chris Douglas, Po Cheung via shv)

    HADOOP-7140. IPC Reader threads do not stop when server stops (todd)

    HADOOP-7094. hadoop.css got lost during project split (cos)

    HADOOP-7145. Configuration.getLocalPath should trim whitespace from
    the provided directories. (todd)

    HADOOP-7156. Workaround for unsafe implementations of getpwuid_r (todd)

    HADOOP-6898. FileSystem.copyToLocal creates files with 777 permissions.
    (Aaron T. Myers via tomwhite)

    HADOOP-7229. Do not default to an absolute path for kinit in Kerberos
    auto-renewal thread. (Aaron T. Myers via todd)

    HADOOP-7172. SecureIO should not check owner on non-secure
    clusters that have no native support. (todd via eli)

    HADOOP-7184. Remove deprecated config local.cache.size from
    core-default.xml (todd)

    HADOOP-7245. FsConfig should use constants in CommonConfigurationKeys.
    (tomwhite via eli)

    HADOOP-7068. Ivy resolve force mode should be turned off by default.
    (Luke Lu via tomwhite)

    HADOOP-7296. The FsPermission(FsPermission) constructor does not use the
    sticky bit. (Siddharth Seth via tomwhite)

    HADOOP-7300. Configuration methods that return collections are inconsistent
    about mutability. (todd)

    HADOOP-7305. Eclipse project classpath should include tools.jar from JDK.
    (Niels Basjes via todd)

    HADOOP-7318. MD5Hash factory should reset the digester it returns.
    (todd via eli)

    HADOOP-7287. Configuration deprecation mechanism doesn't work properly for
    GenericOptionsParser and Tools. (Aaron T. Myers via todd)

    HADOOP-7146. RPC server leaks file descriptors (todd)

    HADOOP-7276. Hadoop native builds fail on ARM due to -m32 (Trevor Robinson
    via eli)

    HADOOP-7121. Exceptions while serializing IPC call responses are not
    handled well. (todd)

    HADOOP-7351  Regression: HttpServer#getWebAppsPath used to be protected
    so subclasses could supply alternate webapps path but it was made private
    by HADOOP-6461 (Stack)

    HADOOP-7349. HADOOP-7121 accidentally disabled some tests in TestIPC.
    (todd)

    HADOOP-7390. VersionInfo not generated properly in git after unsplit. (todd
    via atm)

    HADOOP-7568. SequenceFile should not print into stdout.
    (Plamen Jeliazkov via shv)

    HADOOP-7663. Fix TestHDFSTrash failure. (Mayank Bansal via shv)

    HADOOP-7457. Remove out-of-date Chinese language documentation.
    (Jakob Homan via eli)

    HADOOP-7783. Add more symlink tests that cover intermediate links. (eli)

Release 0.21.1 - Unreleased

  IMPROVEMENTS

    HADOOP-6934. Test for ByteWritable comparator.
    (Johannes Zillmann via Eli Collins)

    HADOOP-6786. test-patch needs to verify Herriot integrity (cos)

    HADOOP-7177. CodecPool should report which compressor it is using.
    (Allen Wittenauer via eli)

  BUG FIXES

    HADOOP-6925. BZip2Codec incorrectly implements read(). 
    (Todd Lipcon via Eli Collins)

    HADOOP-6833. IPC leaks call parameters when exceptions thrown.
    (Todd Lipcon via Eli Collins)

    HADOOP-6971. Clover build doesn't generate per-test coverage (cos)

    HADOOP-6993. Broken link on cluster setup page of docs. (eli)

    HADOOP-6944. [Herriot] Implement a functionality for getting proxy users
    definitions like groups and hosts. (Vinay Thota via cos)

    HADOOP-6954.  Sources JARs are not correctly published to the Maven
    repository. (tomwhite)

    HADOOP-7052. misspelling of threshold in conf/log4j.properties.
    (Jingguo Yao via eli)

    HADOOP-7053. wrong FSNamesystem Audit logging setting in 
    conf/log4j.properties. (Jingguo Yao via eli)

    HADOOP-7120. Fix a syntax error in test-patch.sh.  (szetszwo)

    HADOOP-7162. Rmove a duplicated call FileSystem.listStatus(..) in FsShell.
    (Alexey Diomin via szetszwo)

    HADOOP-7117. Remove fs.checkpoint.* from core-default.xml and replace
    fs.checkpoint.* with dfs.namenode.checkpoint.* in documentations.
    (Harsh J Chouraria via szetszwo)

    HADOOP-7193. Correct the "fs -touchz" command help message.
    (Uma Maheswara Rao G via szetszwo)

    HADOOP-7174. Null is displayed in the "fs -copyToLocal" command.
    (Uma Maheswara Rao G via szetszwo)

    HADOOP-7194. Fix resource leak in IOUtils.copyBytes(..).
    (Devaraj K via szetszwo)

    HADOOP-7183. WritableComparator.get should not cache comparator objects.
    (tomwhite via eli)

Release 0.21.0 - 2010-08-13

  INCOMPATIBLE CHANGES

    HADOOP-4895. Remove deprecated methods DFSClient.getHints(..) and
    DFSClient.isDirectory(..).  (szetszwo)

    HADOOP-4941. Remove deprecated FileSystem methods: getBlockSize(Path f),
    getLength(Path f) and getReplication(Path src).  (szetszwo)

    HADOOP-4648. Remove obsolete, deprecated InMemoryFileSystem and
    ChecksumDistributedFileSystem.  (cdouglas via szetszwo)

    HADOOP-4940. Remove a deprecated method FileSystem.delete(Path f).  (Enis
    Soztutar via szetszwo)

    HADOOP-4010. Change semantics for LineRecordReader to read an additional
    line per split- rather than moving back one character in the stream- to
    work with splittable compression codecs. (Abdul Qadeer via cdouglas)

    HADOOP-5094. Show hostname and separate live/dead datanodes in DFSAdmin
    report.  (Jakob Homan via szetszwo)

    HADOOP-4942. Remove deprecated FileSystem methods getName() and
    getNamed(String name, Configuration conf).  (Jakob Homan via szetszwo)

    HADOOP-5486. Removes the CLASSPATH string from the command line and instead
    exports it in the environment. (Amareshwari Sriramadasu via ddas)

    HADOOP-2827. Remove deprecated NetUtils::getServerAddress. (cdouglas)

    HADOOP-5681. Change examples RandomWriter and RandomTextWriter to 
    use new mapreduce API. (Amareshwari Sriramadasu via sharad)

    HADOOP-5680. Change org.apache.hadoop.examples.SleepJob to use new 
    mapreduce api. (Amareshwari Sriramadasu via sharad)

    HADOOP-5699. Change org.apache.hadoop.examples.PiEstimator to use 
    new mapreduce api. (Amareshwari Sriramadasu via sharad)

    HADOOP-5720. Introduces new task types - JOB_SETUP, JOB_CLEANUP
    and TASK_CLEANUP. Removes the isMap methods from TaskID/TaskAttemptID
    classes. (ddas)

    HADOOP-5668. Change TotalOrderPartitioner to use new API. (Amareshwari
    Sriramadasu via cdouglas)

    HADOOP-5738. Split "waiting_tasks" JobTracker metric into waiting maps and
    waiting reduces. (Sreekanth Ramakrishnan via cdouglas)

    HADOOP-5679. Resolve findbugs warnings in core/streaming/pipes/examples. 
    (Jothi Padmanabhan via sharad)

    HADOOP-4359. Support for data access authorization checking on Datanodes.
    (Kan Zhang via rangadi)

    HADOOP-5690. Change org.apache.hadoop.examples.DBCountPageView to use 
    new mapreduce api. (Amareshwari Sriramadasu via sharad)

    HADOOP-5694. Change org.apache.hadoop.examples.dancing to use new 
    mapreduce api. (Amareshwari Sriramadasu via sharad)

    HADOOP-5696. Change org.apache.hadoop.examples.Sort to use new 
    mapreduce api. (Amareshwari Sriramadasu via sharad)

    HADOOP-5698. Change org.apache.hadoop.examples.MultiFileWordCount to 
    use new mapreduce api. (Amareshwari Sriramadasu via sharad)

    HADOOP-5913. Provide ability to an administrator to stop and start
    job queues. (Rahul Kumar Singh and Hemanth Yamijala via yhemanth)

    MAPREDUCE-711. Removed Distributed Cache from Common, to move it
    under Map/Reduce. (Vinod Kumar Vavilapalli via yhemanth)

    HADOOP-6201. Change FileSystem::listStatus contract to throw
    FileNotFoundException if the directory does not exist, rather than letting
    this be implementation-specific. (Jakob Homan via cdouglas)

    HADOOP-6230. Moved process tree and memory calculator related classes
    from Common to Map/Reduce. (Vinod Kumar Vavilapalli via yhemanth)

    HADOOP-6203. FsShell rm/rmr error message indicates exceeding Trash quota
    and suggests using -skpTrash, when moving to trash fails.
    (Boris Shkolnik via suresh)

    HADOOP-6303. Eclipse .classpath template has outdated jar files and is
    missing some new ones.  (cos)

    HADOOP-6396. Fix uninformative exception message when unable to parse
    umask. (jghoman)

    HADOOP-6299. Reimplement the UserGroupInformation to use the OS
    specific and Kerberos JAAS login. (omalley)

    HADOOP-6686. Remove redundant exception class name from the exception
    message for the exceptions thrown at RPC client. (suresh)

    HADOOP-6701. Fix incorrect exit codes returned from chmod, chown and chgrp
    commands from FsShell. (Ravi Phulari via suresh)

  NEW FEATURES

    HADOOP-6332. Large-scale Automated Test Framework. (sharad, Sreekanth
    Ramakrishnan, at all via cos)

    HADOOP-4268. Change fsck to use ClientProtocol methods so that the
    corresponding permission requirement for running the ClientProtocol
    methods will be enforced.  (szetszwo)

    HADOOP-3953. Implement sticky bit for directories in HDFS. (Jakob Homan
    via szetszwo)

    HADOOP-4368. Implement df in FsShell to show the status of a FileSystem.
    (Craig Macdonald via szetszwo)

    HADOOP-3741. Add a web ui to the SecondaryNameNode for showing its status.
    (szetszwo)

    HADOOP-5018. Add pipelined writers to Chukwa. (Ari Rabkin via cdouglas)

    HADOOP-5052. Add an example computing exact digits of pi using the
    Bailey-Borwein-Plouffe algorithm. (Tsz Wo (Nicholas), SZE via cdouglas)

    HADOOP-4927. Adds a generic wrapper around outputformat to allow creation of
    output on demand (Jothi Padmanabhan via ddas)

    HADOOP-5144. Add a new DFSAdmin command for changing the setting of restore
    failed storage replicas in namenode. (Boris Shkolnik via szetszwo)

    HADOOP-5258. Add a new DFSAdmin command to print a tree of the rack and
    datanode topology as seen by the namenode.  (Jakob Homan via szetszwo)
    
    HADOOP-4756. A command line tool to access JMX properties on NameNode
    and DataNode. (Boris Shkolnik via rangadi)

    HADOOP-4539. Introduce backup node and checkpoint node. (shv)

    HADOOP-5363. Add support for proxying connections to multiple clusters with
    different versions to hdfsproxy. (Zhiyong Zhang via cdouglas)

    HADOOP-5528. Add a configurable hash partitioner operating on ranges of
    BinaryComparable keys. (Klaas Bosteels via shv)

    HADOOP-5257. HDFS servers may start and stop external components through
    a plugin interface. (Carlos Valiente via dhruba)

    HADOOP-5450. Add application-specific data types to streaming's typed bytes
    interface. (Klaas Bosteels via omalley)

    HADOOP-5518. Add contrib/mrunit, a MapReduce unit test framework.
    (Aaron Kimball via cutting)

    HADOOP-5469.  Add /metrics servlet to daemons, providing metrics
    over HTTP as either text or JSON.  (Philip Zeyliger via cutting)

    HADOOP-5467. Introduce offline fsimage image viewer. (Jakob Homan via shv)

    HADOOP-5752. Add a new hdfs image processor, Delimited, to oiv. (Jakob
    Homan via szetszwo)

    HADOOP-5266. Adds the capability to do mark/reset of the reduce values 
    iterator in the Context object API. (Jothi Padmanabhan via ddas)

    HADOOP-5745. Allow setting the default value of maxRunningJobs for all
    pools. (dhruba via matei)

    HADOOP-5643. Adds a way to decommission TaskTrackers while the JobTracker
    is running. (Amar Kamat via ddas)

    HADOOP-4829. Allow FileSystem shutdown hook to be disabled.
    (Todd Lipcon via tomwhite)

    HADOOP-5815. Sqoop: A database import tool for Hadoop.
    (Aaron Kimball via tomwhite)

    HADOOP-4861. Add disk usage with human-readable size (-duh).
    (Todd Lipcon via tomwhite)

    HADOOP-5844. Use mysqldump when connecting to local mysql instance in Sqoop.
    (Aaron Kimball via tomwhite)

    HADOOP-5976. Add a new command, classpath, to the hadoop script.  (Owen
    O'Malley and Gary Murry via szetszwo)

    HADOOP-6120. Add support for Avro specific and reflect data.
    (sharad via cutting)

    HADOOP-6226. Moves BoundedByteArrayOutputStream from the tfile package to
    the io package and makes it available to other users (MAPREDUCE-318). 
    (Jothi Padmanabhan via ddas)

    HADOOP-6105. Adds support for automatically handling deprecation of
    configuration keys. (V.V.Chaitanya Krishna via yhemanth)
    
    HADOOP-6235. Adds new method to FileSystem for clients to get server
    defaults. (Kan Zhang via suresh)

    HADOOP-6234. Add new option dfs.umaskmode to set umask in configuration
    to use octal or symbolic instead of decimal. (Jakob Homan via suresh)

    HADOOP-5073. Add annotation mechanism for interface classification.
    (Jakob Homan via suresh)

    HADOOP-4012. Provide splitting support for bzip2 compressed files. (Abdul
    Qadeer via cdouglas)

    HADOOP-6246. Add backward compatibility support to use deprecated decimal 
    umask from old configuration. (Jakob Homan via suresh)

    HADOOP-4952. Add new improved file system interface FileContext for the
    application writer (Sanjay Radia via suresh)

    HADOOP-6170. Add facility to tunnel Avro RPCs through Hadoop RPCs.
    This permits one to take advantage of both Avro's RPC versioning
    features and Hadoop's proven RPC scalability.  (cutting)

    HADOOP-6267. Permit building contrib modules located in external
    source trees.  (Todd Lipcon via cutting)

    HADOOP-6240. Add new FileContext rename operation that posix compliant
    that allows overwriting existing destination. (suresh)

    HADOOP-6204. Implementing aspects development and fault injeciton
    framework for Hadoop (cos)

    HADOOP-6313. Implement Syncable interface in FSDataOutputStream to expose
    flush APIs to application users. (Hairong Kuang via suresh)

    HADOOP-6284. Add a new parameter, HADOOP_JAVA_PLATFORM_OPTS, to
    hadoop-config.sh so that it allows setting java command options for
    JAVA_PLATFORM.  (Koji Noguchi via szetszwo)

    HADOOP-6337. Updates FilterInitializer class to be more visible,
    and the init of the class is made to take a Configuration argument.
    (Jakob Homan via ddas)

    Hadoop-6223. Add new file system interface AbstractFileSystem with
    implementation of some file systems that delegate to old FileSystem.
    (Sanjay Radia via suresh)

    HADOOP-6433. Introduce asychronous deletion of files via a pool of
    threads. This can be used to delete files in the Distributed
    Cache. (Zheng Shao via dhruba)

    HADOOP-6415. Adds a common token interface for both job token and 
    delegation token. (Kan Zhang via ddas)

    HADOOP-6408. Add a /conf servlet to dump running configuration.
    (Todd Lipcon via tomwhite)

    HADOOP-6520. Adds APIs to read/write Token and secret keys. Also
    adds the automatic loading of tokens into UserGroupInformation
    upon login. The tokens are read from a file specified in the
    environment variable. (ddas)

    HADOOP-6419. Adds SASL based authentication to RPC.
    (Kan Zhang via ddas)

    HADOOP-6510. Adds a way for superusers to impersonate other users
    in a secure environment. (Jitendra Nath Pandey via ddas)

    HADOOP-6421. Adds Symbolic links to FileContext, AbstractFileSystem.
    It also adds a limited implementation for the local file system
     (RawLocalFs) that allows local symlinks. (Eli Collins via Sanjay Radia)

    HADOOP-6577. Add hidden configuration option "ipc.server.max.response.size"
    to change the default 1 MB, the maximum size when large IPC handler 
    response buffer is reset. (suresh)

    HADOOP-6568. Adds authorization for the default servlets. 
    (Vinod Kumar Vavilapalli via ddas)

    HADOOP-6586. Log authentication and authorization failures and successes
    for RPC (boryas)

    HADOOP-6580. UGI should contain authentication method. (jnp via boryas)
    
    HADOOP-6657. Add a capitalization method to StringUtils for MAPREDUCE-1545.
    (Luke Lu via Steve Loughran)

    HADOOP-6692. Add FileContext#listStatus that returns an iterator.
    (hairong)

    HADOOP-6869. Functionality to create file or folder on a remote daemon
    side (Vinay Thota via cos)

  IMPROVEMENTS

    HADOOP-6798. Align Ivy version for all Hadoop subprojects. (cos)

    HADOOP-6777. Implement a functionality for suspend and resume a process.
    (Vinay Thota via cos)

    HADOOP-6772. Utilities for system tests specific. (Vinay Thota via cos)

    HADOOP-6771. Herriot's artifact id for Maven deployment should be set to
    hadoop-core-instrumented (cos)

    HADOOP-6752. Remote cluster control functionality needs JavaDocs
    improvement (Balaji Rajagopalan via cos).

    HADOOP-4565. Added CombineFileInputFormat to use data locality information
    to create splits. (dhruba via zshao)

    HADOOP-4936. Improvements to TestSafeMode. (shv)

    HADOOP-4985. Remove unnecessary "throw IOException" declarations in
    FSDirectory related methods.  (szetszwo)

    HADOOP-5017. Change NameNode.namesystem declaration to private.  (szetszwo)

    HADOOP-4794. Add branch information from the source version control into
    the version information that is compiled into Hadoop. (cdouglas via 
    omalley)

    HADOOP-5070. Increment copyright year to 2009, remove assertions of ASF
    copyright to licensed files. (Tsz Wo (Nicholas), SZE via cdouglas)

    HADOOP-5037. Deprecate static FSNamesystem.getFSNamesystem().  (szetszwo)

    HADOOP-5088. Include releaseaudit target as part of developer test-patch
    target.  (Giridharan Kesavan via nigel)

    HADOOP-2721. Uses setsid when creating new tasks so that subprocesses of 
    this process will be within this new session (and this process will be 
    the process leader for all the subprocesses). Killing the process leader,
    or the main Java task in Hadoop's case, kills the entire subtree of
    processes. (Ravi Gummadi via ddas)

    HADOOP-5097. Remove static variable JspHelper.fsn, a static reference to
    a non-singleton FSNamesystem object.  (szetszwo)

    HADOOP-3327. Improves handling of READ_TIMEOUT during map output copying.
    (Amareshwari Sriramadasu via ddas)

    HADOOP-5124. Choose datanodes randomly instead of starting from the first
    datanode for providing fairness.  (hairong via szetszwo)

    HADOOP-4930. Implement a Linux native executable that can be used to 
    launch tasks as users. (Sreekanth Ramakrishnan via yhemanth)

    HADOOP-5122. Fix format of fs.default.name value in libhdfs test conf.
    (Craig Macdonald via tomwhite)

    HADOOP-5038. Direct daemon trace to debug log instead of stdout. (Jerome
    Boulon via cdouglas)

    HADOOP-5101. Improve packaging by adding 'all-jars' target building core,
    tools, and example jars. Let findbugs depend on this rather than the 'tar'
    target. (Giridharan Kesavan via cdouglas)

    HADOOP-4868. Splits the hadoop script into three parts - bin/hadoop, 
    bin/mapred and bin/hdfs. (Sharad Agarwal via ddas)

    HADOOP-1722. Adds support for TypedBytes and RawBytes in Streaming.
    (Klaas Bosteels via ddas)

    HADOOP-4220. Changes the JobTracker restart tests so that they take much
    less time. (Amar Kamat via ddas)

    HADOOP-4885. Try to restore failed name-node storage directories at 
    checkpoint time. (Boris Shkolnik via shv)

    HADOOP-5209. Update year to 2009 for javadoc.  (szetszwo)

    HADOOP-5279. Remove unnecessary targets from test-patch.sh.
    (Giridharan Kesavan via nigel)

    HADOOP-5120. Remove the use of FSNamesystem.getFSNamesystem() from 
    UpgradeManagerNamenode and UpgradeObjectNamenode.  (szetszwo)

    HADOOP-5222. Add offset to datanode clienttrace. (Lei Xu via cdouglas)

    HADOOP-5240. Skip re-building javadoc when it is already
    up-to-date. (Aaron Kimball via cutting)

    HADOOP-5042. Add a cleanup stage to log rollover in Chukwa appender.
    (Jerome Boulon via cdouglas)

    HADOOP-5264. Removes redundant configuration object from the TaskTracker.
    (Sharad Agarwal via ddas)

    HADOOP-5232. Enable patch testing to occur on more than one host.
    (Giri Kesavan via nigel)

    HADOOP-4546. Fix DF reporting for AIX. (Bill Habermaas via cdouglas)

    HADOOP-5023. Add Tomcat support to HdfsProxy. (Zhiyong Zhang via cdouglas)
    
    HADOOP-5317. Provide documentation for LazyOutput Feature. 
    (Jothi Padmanabhan via johan)

    HADOOP-5455. Document rpc metrics context to the extent dfs, mapred, and
    jvm contexts are documented. (Philip Zeyliger via cdouglas)

    HADOOP-5358. Provide scripting functionality to the synthetic load
    generator. (Jakob Homan via hairong)

    HADOOP-5442. Paginate jobhistory display and added some search
    capabilities. (Amar Kamat via acmurthy) 

    HADOOP-4842. Streaming now allows specifiying a command for the combiner.
    (Amareshwari Sriramadasu via ddas)

    HADOOP-5196. avoiding unnecessary byte[] allocation in 
    SequenceFile.CompressedBytes and SequenceFile.UncompressedBytes.
    (hong tang via mahadev)

    HADOOP-4655. New method FileSystem.newInstance() that always returns
    a newly allocated FileSystem object. (dhruba)

    HADOOP-4788. Set Fair scheduler to assign both a map and a reduce on each
    heartbeat by default. (matei)

    HADOOP-5491.  In contrib/index, better control memory usage.
    (Ning Li via cutting)

    HADOOP-5423. Include option of preserving file metadata in
    SequenceFile::sort. (Michael Tamm via cdouglas)

    HADOOP-5331. Add support for KFS appends. (Sriram Rao via cdouglas)

    HADOOP-4365. Make Configuration::getProps protected in support of
    meaningful subclassing. (Steve Loughran via cdouglas)

    HADOOP-2413. Remove the static variable FSNamesystem.fsNamesystemObject.
    (Konstantin Shvachko via szetszwo)

    HADOOP-4584. Improve datanode block reports and associated file system
    scan to avoid interefering with normal datanode operations.
    (Suresh Srinivas via rangadi)

    HADOOP-5502. Documentation for backup and checkpoint nodes.
    (Jakob Homan via shv)

    HADOOP-5485. Mask actions in the fair scheduler's servlet UI based on
    value of webinterface.private.actions. 
    (Vinod Kumar Vavilapalli via yhemanth)

    HADOOP-5581. HDFS should throw FileNotFoundException when while opening
    a file that does not exist. (Brian Bockelman via rangadi)

    HADOOP-5509. PendingReplicationBlocks does not start monitor in the
    constructor. (shv)

    HADOOP-5494. Modify sorted map output merger to lazily read values,
    rather than buffering at least one record for each segment. (Devaraj Das
    via cdouglas)

    HADOOP-5396. Provide ability to refresh queue ACLs in the JobTracker
    without having to restart the daemon.
    (Sreekanth Ramakrishnan and Vinod Kumar Vavilapalli via yhemanth)

    HADOOP-4490. Provide ability to run tasks as job owners.
    (Sreekanth Ramakrishnan via yhemanth)

    HADOOP-5697. Change org.apache.hadoop.examples.Grep to use new 
    mapreduce api. (Amareshwari Sriramadasu via sharad)

    HADOOP-5625. Add operation duration to clienttrace. (Lei Xu via cdouglas)

    HADOOP-5705. Improve TotalOrderPartitioner efficiency by updating the trie
    construction. (Dick King via cdouglas)

    HADOOP-5589. Eliminate source limit of 64 for map-side joins imposed by
    TupleWritable encoding. (Jingkei Ly via cdouglas)

    HADOOP-5734. Correct block placement policy description in HDFS
    Design document. (Konstantin Boudnik via shv)

    HADOOP-5657. Validate data in TestReduceFetch to improve merge test
    coverage. (cdouglas)

    HADOOP-5613. Change S3Exception to checked exception.
    (Andrew Hitchcock via tomwhite)

    HADOOP-5717. Create public enum class for the Framework counters in 
    org.apache.hadoop.mapreduce. (Amareshwari Sriramadasu via sharad)

    HADOOP-5217. Split AllTestDriver for core, hdfs and mapred. (sharad)

    HADOOP-5364. Add certificate expiration warning to HsftpFileSystem and HDFS
    proxy. (Zhiyong Zhang via cdouglas)

    HADOOP-5733. Add map/reduce slot capacity and blacklisted capacity to
    JobTracker metrics. (Sreekanth Ramakrishnan via cdouglas)

    HADOOP-5596. Add EnumSetWritable. (He Yongqiang via szetszwo)

    HADOOP-5727. Simplify hashcode for ID types. (Shevek via cdouglas)

    HADOOP-5500. In DBOutputFormat, where field names are absent permit the
    number of fields to be sufficient to construct the select query. (Enis
    Soztutar via cdouglas)

    HADOOP-5081. Split TestCLI into HDFS, Mapred and Core tests. (sharad)

    HADOOP-5015. Separate block management code from FSNamesystem.  (Suresh
    Srinivas via szetszwo)

    HADOOP-5080. Add new test cases to TestMRCLI and TestHDFSCLI
    (V.Karthikeyan via nigel)

    HADOOP-5135. Splits the tests into different directories based on the 
    package. Four new test targets have been defined - run-test-core, 
    run-test-mapred, run-test-hdfs and run-test-hdfs-with-mr.
    (Sharad Agarwal via ddas)

    HADOOP-5771. Implements unit tests for LinuxTaskController.
    (Sreekanth Ramakrishnan and Vinod Kumar Vavilapalli via yhemanth)

    HADOOP-5419. Provide a facility to query the Queue ACLs for the
    current user.
    (Rahul Kumar Singh via yhemanth)

    HADOOP-5780. Improve per block message prited by "-metaSave" in HDFS.
    (Raghu Angadi)

    HADOOP-5823. Added a new class DeprecatedUTF8 to help with removing
    UTF8 related javac warnings. These warnings are removed in 
    FSEditLog.java as a use case. (Raghu Angadi)

    HADOOP-5824. Deprecate DataTransferProtocol.OP_READ_METADATA and remove
    the corresponding unused codes.  (Kan Zhang via szetszwo)

    HADOOP-5721. Factor out EditLogFileInputStream and EditLogFileOutputStream
    into independent classes. (Luca Telloli & Flavio Junqueira via shv)

    HADOOP-5838. Fix a few javac warnings in HDFS. (Raghu Angadi)

    HADOOP-5854. Fix a few "Inconsistent Synchronization" warnings in HDFS.
    (Raghu Angadi)

    HADOOP-5369. Small tweaks to reduce MapFile index size. (Ben Maurer 
    via sharad)

    HADOOP-5858. Eliminate UTF8 and fix warnings in test/hdfs-with-mr package.
    (shv)

    HADOOP-5866. Move DeprecatedUTF8 from o.a.h.io to o.a.h.hdfs since it may
    not be used outside hdfs. (Raghu Angadi)

    HADOOP-5857. Move normal java methods from hdfs .jsp files to .java files.
    (szetszwo)

    HADOOP-5873. Remove deprecated methods randomDataNode() and
    getDatanodeByIndex(..) in FSNamesystem.  (szetszwo)

    HADOOP-5572. Improves the progress reporting for the sort phase for both
    maps and reduces. (Ravi Gummadi via ddas)

    HADOOP-5839. Fix EC2 scripts to allow remote job submission.
    (Joydeep Sen Sarma via tomwhite)

    HADOOP-5877. Fix javac warnings in TestHDFSServerPorts, TestCheckpoint, 
    TestNameEditsConfig, TestStartup and TestStorageRestore.
    (Jakob Homan via shv)

    HADOOP-5438. Provide a single FileSystem method to create or 
    open-for-append to a file.  (He Yongqiang via dhruba)

    HADOOP-5472. Change DistCp to support globbing of input paths.  (Dhruba
    Borthakur and Rodrigo Schmidt via szetszwo)

    HADOOP-5175. Don't unpack libjars on classpath. (Todd Lipcon via tomwhite)

    HADOOP-5620. Add an option to DistCp for preserving modification and access
    times.  (Rodrigo Schmidt via szetszwo)

    HADOOP-5664. Change map serialization so a lock is obtained only where
    contention is possible, rather than for each write. (cdouglas)

    HADOOP-5896. Remove the dependency of GenericOptionsParser on 
    Option.withArgPattern. (Giridharan Kesavan and Sharad Agarwal via 
    sharad)

    HADOOP-5784. Makes the number of heartbeats that should arrive a second
    at the JobTracker configurable. (Amareshwari Sriramadasu via ddas)

    HADOOP-5955. Changes TestFileOuputFormat so that is uses LOCAL_MR
    instead of CLUSTER_MR. (Jothi Padmanabhan via das)

    HADOOP-5948. Changes TestJavaSerialization to use LocalJobRunner 
    instead of MiniMR/DFS cluster. (Jothi Padmanabhan via das)

    HADOOP-2838. Add mapred.child.env to pass environment variables to 
    tasktracker's child processes. (Amar Kamat via sharad)

    HADOOP-5961. DataNode process understand generic hadoop command line
    options (like -Ddfs.property=value). (Raghu Angadi)

    HADOOP-5938. Change org.apache.hadoop.mapred.jobcontrol to use new
    api. (Amareshwari Sriramadasu via sharad)

    HADOOP-2141. Improves the speculative execution heuristic. The heuristic
    is currently based on the progress-rates of tasks and the expected time
    to complete. Also, statistics about trackers are collected, and speculative
    tasks are not given to the ones deduced to be slow. 
    (Andy Konwinski and ddas)

    HADOOP-5952. Change "-1 tests included" wording in test-patch.sh.
    (Gary Murry via szetszwo)

    HADOOP-6106. Provides an option in ShellCommandExecutor to timeout 
    commands that do not complete within a certain amount of time.
    (Sreekanth Ramakrishnan via yhemanth)

    HADOOP-5925. EC2 scripts should exit on error. (tomwhite)

    HADOOP-6109. Change Text to grow its internal buffer exponentially, rather
    than the max of the current length and the proposed length to improve
    performance reading large values. (thushara wijeratna via cdouglas)

    HADOOP-2366. Support trimmed strings in Configuration.  (Michele Catasta
    via szetszwo)

    HADOOP-6099. The RPC module can be configured to not send period pings.
    The default behaviour of sending periodic pings remain unchanged. (dhruba)

    HADOOP-6142. Update documentation and use of harchives for relative paths
    added in MAPREDUCE-739. (Mahadev Konar via cdouglas)

    HADOOP-6148. Implement a fast, pure Java CRC32 calculator which outperforms
    java.util.zip.CRC32.  (Todd Lipcon and Scott Carey via szetszwo)

    HADOOP-6146. Upgrade to JetS3t version 0.7.1. (tomwhite)

    HADOOP-6161. Add get/setEnum methods to Configuration. (cdouglas)

    HADOOP-6160. Fix releaseaudit target to run on specific directories.
    (gkesavan)
    
    HADOOP-6169. Removing deprecated method calls in TFile. (hong tang via 
    mahadev)

    HADOOP-6176. Add a couple package private methods to AccessTokenHandler
    for testing.  (Kan Zhang via szetszwo)

    HADOOP-6182. Fix ReleaseAudit warnings (Giridharan Kesavan and Lee Tucker
    via gkesavan)

    HADOOP-6173. Change src/native/packageNativeHadoop.sh to package all
    native library files.  (Hong Tang via szetszwo)

    HADOOP-6184. Provide an API to dump Configuration in a JSON format.
    (V.V.Chaitanya Krishna via yhemanth)

    HADOOP-6224. Add a method to WritableUtils performing a bounded read of an
    encoded String. (Jothi Padmanabhan via cdouglas)

    HADOOP-6133. Add a caching layer to Configuration::getClassByName to
    alleviate a performance regression introduced in a compatibility layer.
    (Todd Lipcon via cdouglas)

    HADOOP-6252. Provide a method to determine if a deprecated key is set in
    config file. (Jakob Homan via suresh)

    HADOOP-5879. Read compression level and strategy from Configuration for
    gzip compression. (He Yongqiang via cdouglas)

    HADOOP-6216. Support comments in host files.  (Ravi Phulari and Dmytro
    Molkov via szetszwo)

    HADOOP-6217. Update documentation for project split. (Corinne Chandel via 
    omalley)

    HADOOP-6268. Add ivy jar to .gitignore. (Todd Lipcon via cdouglas)

    HADOOP-6270. Support deleteOnExit in FileContext.  (Suresh Srinivas via
    szetszwo)

    HADOOP-6233. Rename configuration keys towards API standardization and
    backward compatibility. (Jithendra Pandey via suresh)

    HADOOP-6260. Add additional unit tests for FileContext util methods.
    (Gary Murry via suresh).

    HADOOP-6309. Change build.xml to run tests with java asserts.  (Eli
    Collins via szetszwo)

    HADOOP-6326. Hundson runs should check for AspectJ warnings and report
    failure if any is present (cos)

    HADOOP-6329. Add build-fi directory to the ignore lists.  (szetszwo)

    HADOOP-5107. Use Maven ant tasks to publish the subproject jars.
    (Giridharan Kesavan via omalley)

    HADOOP-6343. Log unexpected throwable object caught in RPC.  (Jitendra Nath
    Pandey via szetszwo)

    HADOOP-6367. Removes Access Token implementation from common.
    (Kan Zhang via ddas)

    HADOOP-6395. Upgrade some libraries to be consistent across common, hdfs,
    and mapreduce. (omalley)

    HADOOP-6398. Build is broken after HADOOP-6395 patch has been applied (cos)

    HADOOP-6413. Move TestReflectionUtils to Common. (Todd Lipcon via tomwhite)

    HADOOP-6283. Improve the exception messages thrown by
    FileUtil$HardLink.getLinkCount(..).  (szetszwo)

    HADOOP-6279. Add Runtime::maxMemory to JVM metrics. (Todd Lipcon via
    cdouglas)

    HADOOP-6305. Unify build property names to facilitate cross-projects
    modifications (cos)

    HADOOP-6312. Remove unnecessary debug logging in Configuration constructor.
    (Aaron Kimball via cdouglas)

    HADOOP-6366. Reduce ivy console output to ovservable level (cos)

    HADOOP-6400. Log errors getting Unix UGI. (Todd Lipcon via tomwhite)

    HADOOP-6346. Add support for specifying unpack pattern regex to
    RunJar.unJar. (Todd Lipcon via tomwhite)

    HADOOP-6422. Make RPC backend plugable, protocol-by-protocol, to
    ease evolution towards Avro.  (cutting)

    HADOOP-5958. Use JDK 1.6 File APIs in DF.java wherever possible.
    (Aaron Kimball via tomwhite)

    HADOOP-6222. Core doesn't have TestCommonCLI facility. (cos)

    HADOOP-6394. Add a helper class to simplify FileContext related tests and
    improve code reusability. (Jitendra Nath Pandey via suresh)

    HADOOP-4656. Add a user to groups mapping service. (boryas, acmurthy)

    HADOOP-6435. Make RPC.waitForProxy with timeout public. (Steve Loughran
    via tomwhite)
  
    HADOOP-6472. add tokenCache option to GenericOptionsParser for passing
     file with secret keys to a map reduce job. (boryas)

    HADOOP-3205. Read multiple chunks directly from FSInputChecker subclass
    into user buffers. (Todd Lipcon via tomwhite)

    HADOOP-6479. TestUTF8 assertions could fail with better text.
    (Steve Loughran via tomwhite)

    HADOOP-6155. Deprecate RecordIO anticipating Avro. (Tom White via cdouglas)

    HADOOP-6492. Make some Avro serialization APIs public.
    (Aaron Kimball via cutting)

    HADOOP-6497. Add an adapter for Avro's SeekableInput interface, so
    that Avro can read FileSystem data.
    (Aaron Kimball via cutting)

    HADOOP-6495.  Identifier should be serialized after the password is
     created In Token constructor (jnp via boryas)

    HADOOP-6518. Makes the UGI honor the env var KRB5CCNAME. 
    (Owen O'Malley via ddas)

    HADOOP-6531. Enhance FileUtil with an API to delete all contents of a
    directory. (Amareshwari Sriramadasu via yhemanth)

    HADOOP-6547. Move DelegationToken into Common, so that it can be used by
    MapReduce also. (devaraj via omalley)

    HADOOP-6552. Puts renewTGT=true and useTicketCache=true for the keytab
    kerberos options. (ddas)

    HADOOP-6534. Trim whitespace from directory lists initializing
    LocalDirAllocator. (Todd Lipcon via cdouglas)

    HADOOP-6559. Makes the RPC client automatically re-login when the SASL 
    connection setup fails. This is applicable only to keytab based logins.
    (Devaraj Das)

    HADOOP-6551. Delegation token renewing and cancelling should provide
    meaningful exceptions when there are failures instead of returning 
    false. (omalley)

    HADOOP-6583. Captures authentication and authorization metrics. (ddas)

    HADOOP-6543. Allows secure clients to talk to unsecure clusters. 
    (Kan Zhang via ddas)

    HADOOP-6579. Provide a mechanism for encoding/decoding Tokens from
    a url-safe string and change the commons-code library to 1.4. (omalley)

    HADOOP-6596. Add a version field to the AbstractDelegationTokenIdentifier's
    serialized value. (omalley)

    HADOOP-6573. Support for persistent delegation tokens.
    (Jitendra Pandey via shv)

    HADOOP-6594. Provide a fetchdt tool via bin/hdfs. (jhoman via acmurthy) 

    HADOOP-6589. Provide better error messages when RPC authentication fails.
    (Kan Zhang via omalley)

    HADOOP-6599  Split existing RpcMetrics into RpcMetrics & RpcDetailedMetrics.
    (Suresh Srinivas via Sanjay Radia)

    HADOOP-6537 Declare more detailed exceptions in FileContext and 
    AbstractFileSystem (Suresh Srinivas via Sanjay Radia)

    HADOOP-6486. fix common classes to work with Avro 1.3 reflection.
    (cutting via tomwhite)

    HADOOP-6591. HarFileSystem can handle paths with the whitespace characters.
    (Rodrigo Schmidt via dhruba)

    HADOOP-6407. Have a way to automatically update Eclipse .classpath file
    when new libs are added to the classpath through Ivy. (tomwhite)

    HADOOP-3659. Patch to allow hadoop native to compile on Mac OS X.
    (Colin Evans and Allen Wittenauer via tomwhite)

    HADOOP-6471. StringBuffer -> StringBuilder - conversion of references
    as necessary. (Kay Kay via tomwhite)

    HADOOP-6646. Move HarfileSystem out of Hadoop Common. (mahadev)

    HADOOP-6566. Add methods supporting, enforcing narrower permissions on
    local daemon directories. (Arun Murthy and Luke Lu via cdouglas)

    HADOOP-6705. Fix to work with 1.5 version of jiracli
    (Giridharan Kesavan)

    HADOOP-6658. Exclude Private elements from generated Javadoc. (tomwhite)

    HADOOP-6635. Install/deploy source jars to Maven repo. 
    (Patrick Angeles via jghoman)

    HADOOP-6717. Log levels in o.a.h.security.Groups too high 
    (Todd Lipcon via jghoman)

    HADOOP-6667. RPC.waitForProxy should retry through NoRouteToHostException.
    (Todd Lipcon via tomwhite)

    HADOOP-6677. InterfaceAudience.LimitedPrivate should take a string not an
    enum. (tomwhite)

    HADOOP-678. Remove FileContext#isFile, isDirectory, and exists.
    (Eli Collins via hairong)

    HADOOP-6515. Make maximum number of http threads configurable.
    (Scott Chen via zshao)

    HADOOP-6563. Add more symlink tests to cover intermediate symlinks
    in paths. (Eli Collins via suresh)

    HADOOP-6585.  Add FileStatus#isDirectory and isFile.  (Eli Collins via
    tomwhite)

    HADOOP-6738.  Move cluster_setup.xml from MapReduce to Common.
    (Tom White via tomwhite)

    HADOOP-6794. Move configuration and script files post split. (tomwhite)

    HADOOP-6403.  Deprecate EC2 bash scripts.  (tomwhite)

    HADOOP-6769. Add an API in FileSystem to get FileSystem instances based 
    on users(ddas via boryas)

    HADOOP-6813. Add a new newInstance method in FileSystem that takes 
    a "user" as argument (ddas via boryas)

    HADOOP-6668.  Apply audience and stability annotations to classes in
    common.  (tomwhite)

    HADOOP-6821.  Document changes to memory monitoring.  (Hemanth Yamijala
    via tomwhite)

  OPTIMIZATIONS

    HADOOP-5595. NameNode does not need to run a replicator to choose a
    random DataNode. (hairong)

    HADOOP-5603. Improve NameNode's block placement performance. (hairong)

    HADOOP-5638. More improvement on block placement performance. (hairong)

    HADOOP-6180. NameNode slowed down when many files with same filename
    were moved to Trash. (Boris Shkolnik via hairong)

    HADOOP-6166. Further improve the performance of the pure-Java CRC32
    implementation. (Tsz Wo (Nicholas), SZE via cdouglas)

    HADOOP-6271. Add recursive and non recursive create and mkdir to 
    FileContext. (Sanjay Radia via suresh)

    HADOOP-6261. Add URI based tests for FileContext. 
    (Ravi Pulari via suresh).

    HADOOP-6307. Add a new SequenceFile.Reader constructor in order to support
    reading on un-closed file.  (szetszwo)

    HADOOP-6467. Improve the performance on HarFileSystem.listStatus(..).
    (mahadev via szetszwo)

    HADOOP-6569. FsShell#cat should avoid calling unecessary getFileStatus
    before opening a file to read. (hairong)

    HADOOP-6689. Add directory renaming test to existing FileContext tests.
    (Eli Collins via suresh)

    HADOOP-6713. The RPC server Listener thread is a scalability bottleneck.
    (Dmytro Molkov via hairong)

  BUG FIXES

    HADOOP-6748. Removes hadoop.cluster.administrators, cluster administrators
    acl is passed as parameter in constructor. (amareshwari) 

    HADOOP-6828. Herrior uses old way of accessing logs directories (Sreekanth
    Ramakrishnan via cos)

    HADOOP-6788. [Herriot] Exception exclusion functionality is not working
    correctly. (Vinay Thota via cos)

    HADOOP-6773. Ivy folder contains redundant files (cos)

    HADOOP-5379. CBZip2InputStream to throw IOException on data crc error.
    (Rodrigo Schmidt via zshao)

    HADOOP-5326. Fixes CBZip2OutputStream data corruption problem.
    (Rodrigo Schmidt via zshao)

    HADOOP-4963. Fixes a logging to do with getting the location of
    map output file. (Amareshwari Sriramadasu via ddas)

    HADOOP-2337. Trash should close FileSystem on exit and should not start 
    emtying thread if disabled. (shv)

    HADOOP-5072. Fix failure in TestCodec because testSequenceFileGzipCodec 
    won't pass without native gzip codec. (Zheng Shao via dhruba)

    HADOOP-5050. TestDFSShell.testFilePermissions should not assume umask
    setting.  (Jakob Homan via szetszwo)

    HADOOP-4975. Set classloader for nested mapred.join configs. (Jingkei Ly
    via cdouglas)

    HADOOP-5078. Remove invalid AMI kernel in EC2 scripts. (tomwhite)

    HADOOP-5045. FileSystem.isDirectory() should not be deprecated.  (Suresh
    Srinivas via szetszwo)

    HADOOP-4960. Use datasource time, rather than system time, during metrics
    demux. (Eric Yang via cdouglas)

    HADOOP-5032. Export conf dir set in config script. (Eric Yang via cdouglas)

    HADOOP-5176. Fix a typo in TestDFSIO.  (Ravi Phulari via szetszwo)

    HADOOP-4859. Distinguish daily rolling output dir by adding a timestamp.
    (Jerome Boulon via cdouglas)

    HADOOP-4959. Correct system metric collection from top on Redhat 5.1. (Eric
    Yang via cdouglas)

    HADOOP-5039. Fix log rolling regex to process only the relevant
    subdirectories. (Jerome Boulon via cdouglas)

    HADOOP-5095. Update Chukwa watchdog to accept config parameter. (Jerome
    Boulon via cdouglas)

    HADOOP-5147. Correct reference to agent list in Chukwa bin scripts. (Ari
    Rabkin via cdouglas)

    HADOOP-5148. Fix logic disabling watchdog timer in Chukwa daemon scripts.
    (Ari Rabkin via cdouglas)

    HADOOP-5100. Append, rather than truncate, when creating log4j metrics in
    Chukwa. (Jerome Boulon via cdouglas)

    HADOOP-5204. Fix broken trunk compilation on Hudson by letting 
    task-controller be an independent target in build.xml.
    (Sreekanth Ramakrishnan via yhemanth)

    HADOOP-5212. Fix the path translation problem introduced by HADOOP-4868 
    running on cygwin. (Sharad Agarwal via omalley)

    HADOOP-5226. Add license headers to html and jsp files.  (szetszwo)

    HADOOP-5172. Disable misbehaving Chukwa unit test until it can be fixed.
    (Jerome Boulon via nigel)

    HADOOP-4933. Fixes a ConcurrentModificationException problem that shows up
    when the history viewer is accessed concurrently. 
    (Amar Kamat via ddas)

    HADOOP-5253. Remove duplicate call to cn-docs target. 
    (Giri Kesavan via nigel)

    HADOOP-5251. Fix classpath for contrib unit tests to include clover jar.
    (nigel)

    HADOOP-5206. Synchronize "unprotected*" methods of FSDirectory on the root.
    (Jakob Homan via shv)

    HADOOP-5292. Fix NPE in KFS::getBlockLocations. (Sriram Rao via lohit)

    HADOOP-5219. Adds a new property io.seqfile.local.dir for use by
    SequenceFile, which earlier used mapred.local.dir. (Sharad Agarwal
    via ddas)

    HADOOP-5300. Fix ant javadoc-dev target and the typo in the class name
    NameNodeActivtyMBean.  (szetszwo)

    HADOOP-5218.  libhdfs unit test failed because it was unable to 
    start namenode/datanode. Fixed. (dhruba)

    HADOOP-5273. Add license header to TestJobInProgress.java.  (Jakob Homan
    via szetszwo)
    
    HADOOP-5229. Remove duplicate version variables in build files
    (Stefan Groschupf via johan)

    HADOOP-5383. Avoid building an unused string in NameNode's 
    verifyReplication(). (Raghu Angadi)

    HADOOP-5347. Create a job output directory for the bbp examples. (szetszwo)

    HADOOP-5341. Make hadoop-daemon scripts backwards compatible with the
    changes in HADOOP-4868. (Sharad Agarwal via yhemanth)

    HADOOP-5456. Fix javadoc links to ClientProtocol#restoreFailedStorage(..).
    (Boris Shkolnik via szetszwo)

    HADOOP-5458. Remove leftover Chukwa entries from build, etc. (cdouglas)

    HADOOP-5386. Modify hdfsproxy unit test to start on a random port,
    implement clover instrumentation. (Zhiyong Zhang via cdouglas)

    HADOOP-5511. Add Apache License to EditLogBackupOutputStream. (shv)

    HADOOP-5507. Fix JMXGet javadoc warnings.  (Boris Shkolnik via szetszwo)

    HADOOP-5191. Accessing HDFS with any ip or hostname should work as long 
    as it points to the interface NameNode is listening on. (Raghu Angadi)

    HADOOP-5561. Add javadoc.maxmemory parameter to build, preventing OOM
    exceptions from javadoc-dev. (Jakob Homan via cdouglas)

    HADOOP-5149. Modify HistoryViewer to ignore unfamiliar files in the log
    directory. (Hong Tang via cdouglas)

    HADOOP-5477. Fix rare failure in TestCLI for hosts returning variations of
    'localhost'. (Jakob Homan via cdouglas)

    HADOOP-5194. Disables setsid for tasks run on cygwin. 
    (Ravi Gummadi via ddas)

    HADOOP-5322. Fix misleading/outdated comments in JobInProgress.
    (Amareshwari Sriramadasu via cdouglas)

    HADOOP-5198. Fixes a problem to do with the task PID file being absent and 
    the JvmManager trying to look for it. (Amareshwari Sriramadasu via ddas)

    HADOOP-5464. DFSClient did not treat write timeout of 0 properly.
    (Raghu Angadi)

    HADOOP-4045. Fix processing of IO errors in EditsLog.
    (Boris Shkolnik via shv)

    HADOOP-5462. Fixed a double free bug in the task-controller
    executable. (Sreekanth Ramakrishnan via yhemanth)

    HADOOP-5652. Fix a bug where in-memory segments are incorrectly retained in
    memory. (cdouglas)

    HADOOP-5533. Recovery duration shown on the jobtracker webpage is 
    inaccurate. (Amar Kamat via sharad)

    HADOOP-5647. Fix TestJobHistory to not depend on /tmp. (Ravi Gummadi 
    via sharad)

    HADOOP-5661. Fixes some findbugs warnings in o.a.h.mapred* packages and
    supresses a bunch of them. (Jothi Padmanabhan via ddas)

    HADOOP-5704. Fix compilation problems in TestFairScheduler and
    TestCapacityScheduler.  (Chris Douglas via szetszwo)

    HADOOP-5650. Fix safemode messages in the Namenode log.  (Suresh Srinivas
    via szetszwo)

    HADOOP-5488. Removes the pidfile management for the Task JVM from the
    framework and instead passes the PID back and forth between the
    TaskTracker and the Task processes. (Ravi Gummadi via ddas)

    HADOOP-5658. Fix Eclipse templates. (Philip Zeyliger via shv)

    HADOOP-5709. Remove redundant synchronization added in HADOOP-5661. (Jothi
    Padmanabhan via cdouglas)

    HADOOP-5715. Add conf/mapred-queue-acls.xml to the ignore lists.
    (szetszwo)

    HADOOP-5592. Fix typo in Streaming doc in reference to GzipCodec.
    (Corinne Chandel via tomwhite)

    HADOOP-5656. Counter for S3N Read Bytes does not work. (Ian Nowland
    via tomwhite)

    HADOOP-5406. Fix JNI binding for ZlibCompressor::setDictionary. (Lars
    Francke via cdouglas)

    HADOOP-3426. Fix/provide handling when DNS lookup fails on the loopback
    address. Also cache the result of the lookup. (Steve Loughran via cdouglas)

    HADOOP-5476. Close the underlying InputStream in SequenceFile::Reader when
    the constructor throws an exception. (Michael Tamm via cdouglas)

    HADOOP-5675. Do not launch a job if DistCp has no work to do. (Tsz Wo
    (Nicholas), SZE via cdouglas)

    HADOOP-5737. Fixes a problem in the way the JobTracker used to talk to
    other daemons like the NameNode to get the job's files. Also adds APIs
    in the JobTracker to get the FileSystem objects as per the JobTracker's
    configuration. (Amar Kamat via ddas) 

    HADOOP-5648. Not able to generate gridmix.jar on the already compiled 
    version of hadoop. (gkesavan)	

    HADOOP-5808. Fix import never used javac warnings in hdfs. (szetszwo)

    HADOOP-5203. TT's version build is too restrictive. (Rick Cox via sharad)

    HADOOP-5818. Revert the renaming from FSNamesystem.checkSuperuserPrivilege
    to checkAccess by HADOOP-5643.  (Amar Kamat via szetszwo)

    HADOOP-5820. Fix findbugs warnings for http related codes in hdfs.
    (szetszwo)

    HADOOP-5822. Fix javac warnings in several dfs tests related to unncessary
    casts.  (Jakob Homan via szetszwo)

    HADOOP-5842. Fix a few javac warnings under packages fs and util.
    (Hairong Kuang via szetszwo)

    HADOOP-5845. Build successful despite test failure on test-core target.
    (sharad)

    HADOOP-5314. Prevent unnecessary saving of the file system image during 
    name-node startup. (Jakob Homan via shv)

    HADOOP-5855. Fix javac warnings for DisallowedDatanodeException and
    UnsupportedActionException.  (szetszwo)

    HADOOP-5582. Fixes a problem in Hadoop Vaidya to do with reading
    counters from job history files. (Suhas Gogate via ddas)

    HADOOP-5829. Fix javac warnings found in ReplicationTargetChooser,
    FSImage, Checkpointer, SecondaryNameNode and a few other hdfs classes.
    (Suresh Srinivas via szetszwo)

    HADOOP-5835. Fix findbugs warnings found in Block, DataNode, NameNode and
    a few other hdfs classes.  (Suresh Srinivas via szetszwo)

    HADOOP-5853. Undeprecate HttpServer.addInternalServlet method.  (Suresh
    Srinivas via szetszwo)

    HADOOP-5801. Fixes the problem: If the hosts file is changed across restart
    then it should be refreshed upon recovery so that the excluded hosts are 
    lost and the maps are re-executed. (Amar Kamat via ddas)

    HADOOP-5841. Resolve findbugs warnings in DistributedFileSystem,
    DatanodeInfo, BlocksMap, DataNodeDescriptor.  (Jakob Homan via szetszwo)

    HADOOP-5878. Fix import and Serializable javac warnings found in hdfs jsp.
    (szetszwo)

    HADOOP-5782. Revert a few formatting changes introduced in HADOOP-5015.
    (Suresh Srinivas via rangadi)

    HADOOP-5687. NameNode throws NPE if fs.default.name is the default value.
    (Philip Zeyliger via shv)

    HADOOP-5867. Fix javac warnings found in NNBench and NNBenchWithoutMR.
    (Konstantin Boudnik via szetszwo)
    
    HADOOP-5728. Fixed FSEditLog.printStatistics IndexOutOfBoundsException.
    (Wang Xu via johan)

    HADOOP-5847. Fixed failing Streaming unit tests (gkesavan) 

    HADOOP-5252. Streaming overrides -inputformat option (Klaas Bosteels 
    via sharad)

    HADOOP-5710. Counter MAP_INPUT_BYTES missing from new mapreduce api. 
    (Amareshwari Sriramadasu via sharad)

    HADOOP-5809. Fix job submission, broken by errant directory creation.
    (Sreekanth Ramakrishnan and Jothi Padmanabhan via cdouglas)

    HADOOP-5635. Change distributed cache to work with other distributed file
    systems. (Andrew Hitchcock via tomwhite)

    HADOOP-5856. Fix "unsafe multithreaded use of DateFormat" findbugs warning
    in DataBlockScanner.  (Kan Zhang via szetszwo)

    HADOOP-4864. Fixes a problem to do with -libjars with multiple jars when
    client and cluster reside on different OSs. (Amareshwari Sriramadasu via 
    ddas)

    HADOOP-5623. Fixes a problem to do with status messages getting overwritten
    in streaming jobs. (Rick Cox and Jothi Padmanabhan via ddas)

    HADOOP-5895. Fixes computation of count of merged bytes for logging.
    (Ravi Gummadi via ddas)

    HADOOP-5805. problem using top level s3 buckets as input/output 
    directories. (Ian Nowland via tomwhite)
   
    HADOOP-5940. trunk eclipse-plugin build fails while trying to copy 
    commons-cli jar from the lib dir (Giridharan Kesavan via gkesavan)

    HADOOP-5864. Fix DMI and OBL findbugs in packages hdfs and metrics.
    (hairong)

    HADOOP-5935. Fix Hudson's release audit warnings link is broken. 
    (Giridharan Kesavan via gkesavan)

    HADOOP-5947. Delete empty TestCombineFileInputFormat.java

    HADOOP-5899. Move a log message in FSEditLog to the right place for
    avoiding unnecessary log.  (Suresh Srinivas via szetszwo)

    HADOOP-5944. Add Apache license header to BlockManager.java.  (Suresh
    Srinivas via szetszwo)

    HADOOP-5891. SecondaryNamenode is able to converse with the NameNode 
    even when the default value of dfs.http.address is not overridden.
    (Todd Lipcon via dhruba)

    HADOOP-5953. The isDirectory(..) and isFile(..) methods in KosmosFileSystem
    should not be deprecated.  (szetszwo)

    HADOOP-5954. Fix javac warnings in TestFileCreation, TestSmallBlock,
    TestFileStatus, TestDFSShellGenericOptions, TestSeekBug and
    TestDFSStartupVersions.  (szetszwo)

    HADOOP-5956. Fix ivy dependency in hdfsproxy and capacity-scheduler.
    (Giridharan Kesavan via szetszwo)

    HADOOP-5836. Bug in S3N handling of directory markers using an object with
    a trailing "/" causes jobs to fail. (Ian Nowland via tomwhite)

    HADOOP-5861. s3n files are not getting split by default. (tomwhite)

    HADOOP-5762. Fix a problem that DistCp does not copy empty directory.
    (Rodrigo Schmidt via szetszwo)

    HADOOP-5859. Fix "wait() or sleep() with locks held" findbugs warnings in
    DFSClient.  (Kan Zhang via szetszwo)
   
    HADOOP-5457. Fix to continue to run builds even if contrib test fails
    (Giridharan Kesavan via gkesavan)

    HADOOP-5963. Remove an unnecessary exception catch in NNBench.  (Boris
    Shkolnik via szetszwo)

    HADOOP-5989. Fix streaming test failure.  (gkesavan)

    HADOOP-5981. Fix a bug in HADOOP-2838 in parsing mapred.child.env.
    (Amar Kamat via sharad)

    HADOOP-5420. Fix LinuxTaskController to kill tasks using the process
    groups they are launched with.
    (Sreekanth Ramakrishnan via yhemanth)

    HADOOP-6031. Remove @author tags from Java source files.  (Ravi Phulari
    via szetszwo)

    HADOOP-5980. Fix LinuxTaskController so tasks get passed 
    LD_LIBRARY_PATH and other environment variables.
    (Sreekanth Ramakrishnan via yhemanth)

    HADOOP-4041. IsolationRunner does not work as documented.
    (Philip Zeyliger via tomwhite)

    HADOOP-6004. Fixes BlockLocation deserialization.  (Jakob Homan via
    szetszwo)

    HADOOP-6079. Serialize proxySource as DatanodeInfo in DataTransferProtocol.
    (szetszwo)

    HADOOP-6096. Fix Eclipse project and classpath files following project
    split. (tomwhite)

    HADOOP-6122. The great than operator in test-patch.sh should be "-gt" but
    not ">".  (szetszwo)

    HADOOP-6114. Fix javadoc documentation for FileStatus.getLen.
    (Dmitry Rzhevskiy via dhruba)

    HADOOP-6131. A sysproperty should not be set unless the property 
    is set on the ant command line in build.xml (hong tang via mahadev)

    HADOOP-6137. Fix project specific test-patch requirements
    (Giridharan Kesavan)

    HADOOP-6138. Eliminate the deprecated warnings introduced by H-5438.
    (He Yongqiang via szetszwo)

    HADOOP-6132. RPC client create an extra connection because of incorrect
    key for connection cache. (Kan Zhang via rangadi)

    HADOOP-6123. Add missing classpaths in hadoop-config.sh.  (Sharad Agarwal
    via szetszwo)

    HADOOP-6172. Fix jar file names in hadoop-config.sh and include 
    ${build.src} as a part of the source list in build.xml.  (Hong Tang via 
    szetszwo)

    HADOOP-6124. Fix javac warning detection in test-patch.sh.  (Giridharan
    Kesavan via szetszwo)

    HADOOP-6177. FSInputChecker.getPos() would return position greater 
    than the file size. (Hong Tang via hairong)

    HADOOP-6188. TestTrash uses java.io.File api but not hadoop FileSystem api.
    (Boris Shkolnik via szetszwo)

    HADOOP-6192. Fix Shell.getUlimitMemoryCommand to not rely on Map-Reduce
    specific configs. (acmurthy) 

    HADOOP-6103. Clones the classloader as part of Configuration clone.
    (Amareshwari Sriramadasu via ddas)

    HADOOP-6152. Fix classpath variables in bin/hadoop-config.sh and some
    other scripts.  (Aaron Kimball via szetszwo)

    HADOOP-6215. fix GenericOptionParser to deal with -D with '=' in the 
    value. (Amar Kamat via sharad)

    HADOOP-6227. Fix Configuration to allow final parameters to be set to null
    and prevent them from being overridden.
    (Amareshwari Sriramadasu via yhemanth)

    HADOOP-6199. Move io.map.skip.index property to core-default from mapred.
    (Amareshwari Sriramadasu via cdouglas)

    HADOOP-6229. Attempt to make a directory under an existing file on
    LocalFileSystem should throw an Exception. (Boris Shkolnik via tomwhite)

    HADOOP-6243. Fix a NullPointerException in processing deprecated keys.
    (Sreekanth Ramakrishnan via yhemanth)

    HADOOP-6009. S3N listStatus incorrectly returns null instead of empty
    array when called on empty root. (Ian Nowland via tomwhite)

    HADOOP-6181.  Fix .eclipse.templates/.classpath for avro and jets3t jar
    files.  (Carlos Valiente via szetszwo)

    HADOOP-6196. Fix a bug in SequenceFile.Reader where syncing within the
    header would cause the reader to read the sync marker as a record. (Jay
    Booth via cdouglas)

    HADOOP-6250. Modify test-patch to delete copied XML files before running
    patch build. (Rahul Kumar Singh via yhemanth)

    HADOOP-6257. Two TestFileSystem classes are confusing
    hadoop-hdfs-hdfwithmr. (Philip Zeyliger via tomwhite)

    HADOOP-6151. Added a input filter to all of the http servlets that quotes
    html characters in the parameters, to prevent cross site scripting 
    attacks. (omalley)

    HADOOP-6274. Fix TestLocalFSFileContextMainOperations test failure.
    (Gary Murry via suresh).

    HADOOP-6281. Avoid null pointer exceptions when the jsps don't have 
    paramaters (omalley)

    HADOOP-6285. Fix the result type of the getParameterMap method in the
    HttpServer.QuotingInputFilter. (omalley)

    HADOOP-6286. Fix bugs in related to URI handling in glob methods in 
    FileContext. (Boris Shkolnik via suresh)

    HADOOP-6292. Update native libraries guide. (Corinne Chandel via cdouglas)

    HADOOP-6327. FileContext tests should not use /tmp and should clean up
    files.  (Sanjay Radia via szetszwo)

    HADOOP-6318. Upgrade to Avro 1.2.0.  (cutting)

    HADOOP-6334.  Fix GenericOptionsParser to understand URI for -files,
    -libjars and -archives options and fix Path to support URI with fragment.
    (Amareshwari Sriramadasu via szetszwo)

    HADOOP-6344. Fix rm and rmr immediately delete files rather than sending 
    to trash, if a user is over-quota. (Jakob Homan via suresh)

    HADOOP-6347. run-test-core-fault-inject runs a test case twice if
    -Dtestcase is set (cos)

    HADOOP-6375. Sync documentation for FsShell du with its implementation.
    (Todd Lipcon via cdouglas)

    HADOOP-6441. Protect web ui from cross site scripting attacks (XSS) on
    the host http header and using encoded utf-7. (omalley)

    HADOOP-6451. Fix build to run contrib unit tests. (Tom White via cdouglas)

    HADOOP-6374. JUnit tests should never depend on anything in conf.
    (Anatoli Fomenko via cos)

    HADOOP-6290. Prevent duplicate slf4j-simple jar via Avro's classpath.
    (Owen O'Malley via cdouglas)

    HADOOP-6293. Fix FsShell -text to work on filesystems other than the
    default. (cdouglas)

    HADOOP-6341. Fix test-patch.sh for checkTests function. (gkesavan)

    HADOOP-6314. Fix "fs -help" for the "-count" commond.  (Ravi Phulari via
    szetszwo)

    HADOOP-6405. Update Eclipse configuration to match changes to Ivy
    configuration (Edwin Chan via cos)

    HADOOP-6411. Remove deprecated file src/test/hadoop-site.xml. (cos)

    HADOOP-6386. NameNode's HttpServer can't instantiate InetSocketAddress:
    IllegalArgumentException is thrown (cos)

    HADOOP-6254. Slow reads cause s3n to fail with SocketTimeoutException.
    (Andrew Hitchcock via tomwhite)

    HADOOP-6428. HttpServer sleeps with negative values. (cos)

    HADOOP-6414. Add command line help for -expunge command.
    (Ravi Phulari via tomwhite)

    HADOOP-6391. Classpath should not be part of command line arguments.
    (Cristian Ivascu via tomwhite)

    HADOOP-6462. Target "compile" does not exist in contrib/cloud. (tomwhite)

    HADOOP-6402. testConf.xsl is not well-formed XML. (Steve Loughran
    via tomwhite)

    HADOOP-6489. Fix 3 findbugs warnings. (Erik Steffl via suresh)

    HADOOP-6517. Fix UserGroupInformation so that tokens are saved/retrieved
    to/from the embedded Subject (Owen O'Malley & Kan Zhang via ddas)

    HADOOP-6538. Sets hadoop.security.authentication to simple by default.
    (ddas)

    HADOOP-6540. Contrib unit tests have invalid XML for core-site, etc.
    (Aaron Kimball via tomwhite)

    HADOOP-6521. User specified umask using deprecated dfs.umask must override
    server configured using new dfs.umaskmode for backward compatibility.
    (suresh)
    
    HADOOP-6522. Fix decoding of codepoint zero in UTF8. (cutting)

    HADOOP-6505. Use tr rather than sed to effect literal substitution in the
    build script. (Allen Wittenauer via cdouglas)

    HADOOP-6548. Replace mortbay imports with commons logging. (cdouglas)

    HADOOP-6560. Handle invalid har:// uri in HarFileSystem.  (szetszwo)

    HADOOP-6549. TestDoAsEffectiveUser should use ip address of the host
     for superuser ip check(jnp via boryas)

    HADOOP-6570. RPC#stopProxy throws NPE if getProxyEngine(proxy) returns
    null. (hairong)

    HADOOP-6558. Return null in HarFileSystem.getFileChecksum(..) since no
    checksum algorithm is implemented.  (szetszwo)

    HADOOP-6572. Makes sure that SASL encryption and push to responder
    queue for the RPC response happens atomically. (Kan Zhang via ddas)

    HADOOP-6545. Changes the Key for the FileSystem cache to be UGI (ddas)

    HADOOP-6609. Fixed deadlock in RPC by replacing shared static 
    DataOutputBuffer in the UTF8 class with a thread local variable. (omalley)

    HADOOP-6504. Invalid example in the documentation of
    org.apache.hadoop.util.Tool. (Benoit Sigoure via tomwhite)

    HADOOP-6546. BloomMapFile can return false negatives. (Clark Jefcoat
    via tomwhite)

    HADOOP-6593. TextRecordInputStream doesn't close SequenceFile.Reader.
    (Chase Bradford via tomwhite)

    HADOOP-6175. Incorrect version compilation with es_ES.ISO8859-15 locale
    on Solaris 10. (Urko Benito via tomwhite)

    HADOOP-6645.  Bugs on listStatus for HarFileSystem (rodrigo via mahadev)

    HADOOP-6645. Re: Bugs on listStatus for HarFileSystem (rodrigo via
    mahadev)

    HADOOP-6654. Fix code example in WritableComparable javadoc.  (Tom White
    via szetszwo)

    HADOOP-6640. FileSystem.get() does RPC retries within a static
    synchronized block. (hairong)

    HADOOP-6691. TestFileSystemCaching sometimes hangs. (hairong)

    HADOOP-6507. Hadoop Common Docs - delete 3 doc files that do not belong
    under Common. (Corinne Chandel via tomwhite)

    HADOOP-6439. Fixes handling of deprecated keys to follow order in which
    keys are defined. (V.V.Chaitanya Krishna via yhemanth)

    HADOOP-6690. FilterFileSystem correctly handles setTimes call.
    (Rodrigo Schmidt via dhruba)

    HADOOP-6703. Prevent renaming a file, directory or symbolic link to
    itself. (Eli Collins via suresh)

    HADOOP-6710. Symbolic umask for file creation is not conformant with posix.
    (suresh)
    
    HADOOP-6719. Insert all missing methods in FilterFs.
    (Rodrigo Schmidt via dhruba)

    HADOOP-6724. IPC doesn't properly handle IOEs thrown by socket factory.
    (Todd Lipcon via tomwhite)

    HADOOP-6722. NetUtils.connect should check that it hasn't connected a socket
    to itself. (Todd Lipcon via tomwhite)

    HADOOP-6634. Fix AccessControlList to use short names to verify access 
    control. (Vinod Kumar Vavilapalli via sharad)

    HADOOP-6709. Re-instate deprecated FileSystem methods that were removed
    after 0.20. (tomwhite)
 
    HADOOP-6630. hadoop-config.sh fails to get executed if hadoop wrapper
    scripts are in path. (Allen Wittenauer via tomwhite)

    HADOOP-6742. Add methods HADOOP-6709 from to TestFilterFileSystem.
    (Eli Collins via tomwhite)

    HADOOP-6727. Remove UnresolvedLinkException from public FileContext APIs.
    (Eli Collins via tomwhite)

    HADOOP-6631. Fix FileUtil.fullyDelete() to continue deleting other files 
    despite failure at any level. (Contributed by Ravi Gummadi and 
    Vinod Kumar Vavilapalli)

    HADOOP-6723.  Unchecked exceptions thrown in IPC Connection should not
    orphan clients.  (Todd Lipcon via tomwhite)

    HADOOP-6404. Rename the generated artifacts to common instead of core.
    (tomwhite)

    HADOOP-6461.  Webapps aren't located correctly post-split.
    (Todd Lipcon and Steve Loughran via tomwhite)

    HADOOP-6826.  Revert FileSystem create method that takes CreateFlags.
    (tomwhite)

    HADOOP-6800.  Harmonize JAR library versions.  (tomwhite)

    HADOOP-6847. Problem staging 0.21.0 artifacts to Apache Nexus Maven
    Repository (Giridharan Kesavan via cos)

    HADOOP-6819. [Herriot] Shell command for getting the new exceptions in
    the logs returning exitcode 1 after executing successfully. (Vinay Thota
    via cos)

    HADOOP-6839. [Herriot] Implement a functionality for getting the user list
    for creating proxy users. (Vinay Thota via cos)

    HADOOP-6836. [Herriot]: Generic method for adding/modifying the attributes
    for new configuration. (Vinay Thota via cos)

    HADOOP-6860. 'compile-fault-inject' should never be called directly.
    (Konstantin Boudnik)

    HADOOP-6790. Instrumented (Herriot) build uses too wide mask to include
    aspect files. (Konstantin Boudnik)

    HADOOP-6875. [Herriot] Cleanup of temp. configurations is needed upon
    restart of a cluster (Vinay Thota via cos)

Release 0.20.3 - Unreleased

  NEW FEATURES

    HADOOP-6637. Benchmark for establishing RPC session. (shv)

  BUG FIXES

    HADOOP-6760. WebServer shouldn't increase port number in case of negative
    port setting caused by Jetty's race (cos)
    
    HADOOP-6881. Make WritableComparator intialize classes when
    looking for their raw comparator, as classes often register raw
    comparators in initializers, which are no longer automatically run
    in Java 6 when a class is referenced. (cutting via omalley)

    HADOOP-7072. Remove java5 dependencies from build. (cos)

Release 0.20.204.0 - Unreleased

  NEW FEATURES

    HADOOP-6255. Create RPM and Debian packages for common. Changes deployment
    layout to be consistent across the binary tgz, rpm, and deb. Adds setup
    scripts for easy one node cluster configuration and user creation.
    (Eric Yang via omalley)

Release 0.20.203.0 - 2011-5-11

  BUG FIXES

    HADOOP-7258. The Gzip codec should not return null decompressors. (omalley)

Release 0.20.2 - 2010-2-16

  NEW FEATURES

    HADOOP-6218. Adds a feature where TFile can be split by Record
    Sequence number. (Hong Tang and Raghu Angadi via ddas)

  BUG FIXES

    HADOOP-6231. Allow caching of filesystem instances to be disabled on a
    per-instance basis. (tomwhite)

    HADOOP-5759. Fix for IllegalArgumentException when CombineFileInputFormat
    is used as job InputFormat. (Amareshwari Sriramadasu via dhruba)

    HADOOP-6097. Fix Path conversion in makeQualified and reset LineReader byte
    count at the start of each block in Hadoop archives. (Ben Slusky, Tom
    White, and Mahadev Konar via cdouglas)

    HADOOP-6269. Fix threading issue with defaultResource in Configuration.
    (Sreekanth Ramakrishnan via cdouglas)

    HADOOP-6460. Reinitializes buffers used for serializing responses in ipc
    server on exceeding maximum response size to free up Java heap. (suresh)

    HADOOP-6315. Avoid incorrect use of BuiltInflater/BuiltInDeflater in
    GzipCodec. (Aaron Kimball via cdouglas)

    HADOOP-6498. IPC client bug may cause rpc call hang. (Ruyue Ma and
    hairong via hairong)

  IMPROVEMENTS

    HADOOP-5611. Fix C++ libraries to build on Debian Lenny. (Todd Lipcon
    via tomwhite)

    HADOOP-5612. Some c++ scripts are not chmodded before ant execution.
    (Todd Lipcon via tomwhite)

    HADOOP-1849. Add undocumented configuration parameter for per handler 
    call queue size in IPC Server. (shv)

Release 0.20.1 - 2009-09-01

  INCOMPATIBLE CHANGES

    HADOOP-5726. Remove pre-emption from capacity scheduler code base.
    (Rahul Kumar Singh via yhemanth)

    HADOOP-5881. Simplify memory monitoring and scheduling related
    configuration. (Vinod Kumar Vavilapalli via yhemanth)

  NEW FEATURES

    HADOOP-6080. Introduce -skipTrash option to rm and rmr.
    (Jakob Homan via shv)

    HADOOP-3315. Add a new, binary file foramt, TFile. (Hong Tang via cdouglas)

  IMPROVEMENTS

    HADOOP-5711. Change Namenode file close log to info. (szetszwo)

    HADOOP-5736. Update the capacity scheduler documentation for features
    like memory based scheduling, job initialization and removal of pre-emption.
    (Sreekanth Ramakrishnan via yhemanth)

    HADOOP-5714. Add a metric for NameNode getFileInfo operation. (Jakob Homan
    via szetszwo)

    HADOOP-4372. Improves the way history filenames are obtained and manipulated.
    (Amar Kamat via ddas)

    HADOOP-5897. Add name-node metrics to capture java heap usage.
    (Suresh Srinivas via shv)

  OPTIMIZATIONS

  BUG FIXES

    HADOOP-5691. Makes org.apache.hadoop.mapreduce.Reducer concrete class
    instead of abstract. (Amareshwari Sriramadasu via sharad)

    HADOOP-5646. Fixes a problem in TestQueueCapacities.
    (Vinod Kumar Vavilapalli via ddas)

    HADOOP-5655. TestMRServerPorts fails on java.net.BindException. (Devaraj
    Das via hairong)

    HADOOP-5654. TestReplicationPolicy.<init> fails on java.net.BindException.
    (hairong)

    HADOOP-5688. Fix HftpFileSystem checksum path construction. (Tsz Wo
    (Nicholas) Sze via cdouglas)

    HADOOP-4674. Fix fs help messages for -test, -text, -tail, -stat 
    and -touchz options.  (Ravi Phulari via szetszwo)

    HADOOP-5718. Remove the check for the default queue in capacity scheduler.
    (Sreekanth Ramakrishnan via yhemanth)

    HADOOP-5719. Remove jobs that failed initialization from the waiting queue
    in the capacity scheduler. (Sreekanth Ramakrishnan via yhemanth)

    HADOOP-4744. Attaching another fix to the jetty port issue. The TaskTracker
    kills itself if it ever discovers that the port to which jetty is actually
    bound is invalid (-1). (ddas)

    HADOOP-5349. Fixes a problem in LocalDirAllocator to check for the return
    path value that is returned for the case where the file we want to write
    is of an unknown size. (Vinod Kumar Vavilapalli via ddas)

    HADOOP-5636. Prevents a job from going to RUNNING state after it has been
    KILLED (this used to happen when the SetupTask would come back with a 
    success after the job has been killed). (Amar Kamat via ddas)

    HADOOP-5641. Fix a NullPointerException in capacity scheduler's memory
    based scheduling code when jobs get retired. (yhemanth)

    HADOOP-5828. Use absolute path for mapred.local.dir of JobTracker in
    MiniMRCluster. (yhemanth)

    HADOOP-4981. Fix capacity scheduler to schedule speculative tasks 
    correctly in the presence of High RAM jobs.
    (Sreekanth Ramakrishnan via yhemanth)

    HADOOP-5210. Solves a problem in the progress report of the reduce task.
    (Ravi Gummadi via ddas)

    HADOOP-5850. Fixes a problem to do with not being able to jobs with
    0 maps/reduces. (Vinod K V via ddas)

    HADOOP-4626. Correct the API links in hdfs forrest doc so that they
    point to the same version of hadoop.  (szetszwo)

    HADOOP-5883. Fixed tasktracker memory monitoring to account for
    momentary spurts in memory usage due to java's fork() model.
    (yhemanth)

    HADOOP-5539. Fixes a problem to do with not preserving intermediate
    output compression for merged data.
    (Jothi Padmanabhan and Billy Pearson via ddas)

    HADOOP-5932. Fixes a problem in capacity scheduler in computing
    available memory on a tasktracker.
    (Vinod Kumar Vavilapalli via yhemanth)

    HADOOP-5908. Fixes a problem to do with ArithmeticException in the 
    JobTracker when there are jobs with 0 maps. (Amar Kamat via ddas)

    HADOOP-5924. Fixes a corner case problem to do with job recovery with
    empty history files. Also, after a JT restart, sends KillTaskAction to 
    tasks that report back but the corresponding job hasn't been initialized
    yet. (Amar Kamat via ddas)

    HADOOP-5882. Fixes a reducer progress update problem for new mapreduce
    api. (Amareshwari Sriramadasu via sharad)

    HADOOP-5746. Fixes a corner case problem in Streaming, where if an exception
    happens in MROutputThread after the last call to the map/reduce method, the 
    exception goes undetected. (Amar Kamat via ddas)

    HADOOP-5884. Fixes accounting in capacity scheduler so that high RAM jobs
    take more slots. (Vinod Kumar Vavilapalli via yhemanth)

    HADOOP-5937. Correct a safemode message in FSNamesystem.  (Ravi Phulari
    via szetszwo)

    HADOOP-5869. Fix bug in assignment of setup / cleanup task that was
    causing TestQueueCapacities to fail.
    (Sreekanth Ramakrishnan via yhemanth)

    HADOOP-5921. Fixes a problem in the JobTracker where it sometimes never used
    to come up due to a system file creation on JobTracker's system-dir failing. 
    This problem would sometimes show up only when the FS for the system-dir 
    (usually HDFS) is started at nearly the same time as the JobTracker. 
    (Amar Kamat via ddas)

    HADOOP-5920. Fixes a testcase failure for TestJobHistory. 
    (Amar Kamat via ddas)

    HADOOP-6139. Fix the FsShell help messages for rm and rmr.  (Jakob Homan
    via szetszwo)

    HADOOP-6145. Fix FsShell rm/rmr error messages when there is a FNFE.
    (Jakob Homan via szetszwo)

    HADOOP-6150. Users should be able to instantiate comparator using TFile
    API. (Hong Tang via rangadi)

Release 0.20.0 - 2009-04-15

  INCOMPATIBLE CHANGES

    HADOOP-4210. Fix findbugs warnings for equals implementations of mapred ID
    classes. Removed public, static ID::read and ID::forName; made ID an
    abstract class. (Suresh Srinivas via cdouglas)

    HADOOP-4253. Fix various warnings generated by findbugs. 
    Following deprecated methods in RawLocalFileSystem are removed:
  	  public String getName()
  	  public void lock(Path p, boolean shared)
  	  public void release(Path p) 
    (Suresh Srinivas via johan)

    HADOOP-4618. Move http server from FSNamesystem into NameNode.
    FSNamesystem.getNameNodeInfoPort() is removed.
    FSNamesystem.getDFSNameNodeMachine() and FSNamesystem.getDFSNameNodePort()
      replaced by FSNamesystem.getDFSNameNodeAddress().
    NameNode(bindAddress, conf) is removed.
    (shv)

    HADOOP-4567. GetFileBlockLocations returns the NetworkTopology
    information of the machines where the blocks reside. (dhruba)

    HADOOP-4435. The JobTracker WebUI displays the amount of heap memory 
    in use. (dhruba)

    HADOOP-4628. Move Hive into a standalone subproject. (omalley)

    HADOOP-4188. Removes task's dependency on concrete filesystems.
    (Sharad Agarwal via ddas)

    HADOOP-1650. Upgrade to Jetty 6. (cdouglas)

    HADOOP-3986. Remove static Configuration from JobClient. (Amareshwari
    Sriramadasu via cdouglas)
      JobClient::setCommandLineConfig is removed
      JobClient::getCommandLineConfig is removed
      JobShell, TestJobShell classes are removed

    HADOOP-4422. S3 file systems should not create bucket.
    (David Phillips via tomwhite)

    HADOOP-4035. Support memory based scheduling in capacity scheduler.
    (Vinod Kumar Vavilapalli via yhemanth)

    HADOOP-3497. Fix bug in overly restrictive file globbing with a
    PathFilter. (tomwhite)

    HADOOP-4445. Replace running task counts with running task
    percentage in capacity scheduler UI. (Sreekanth Ramakrishnan via
    yhemanth)

    HADOOP-4631. Splits the configuration into three parts - one for core,
    one for mapred and the last one for HDFS. (Sharad Agarwal via cdouglas)

    HADOOP-3344. Fix libhdfs build to use autoconf and build the same
    architecture (32 vs 64 bit) of the JVM running Ant.  The libraries for
    pipes, utils, and libhdfs are now all in c++/<os_osarch_jvmdatamodel>/lib. 
    (Giridharan Kesavan via nigel)

    HADOOP-4874. Remove LZO codec because of licensing issues. (omalley)

    HADOOP-4970. The full path name of a file is preserved inside Trash.
    (Prasad Chakka via dhruba)

    HADOOP-4103. NameNode keeps a count of missing blocks. It warns on 
    WebUI if there are such blocks. '-report' and '-metaSave' have extra
    info to track such blocks. (Raghu Angadi)

    HADOOP-4783. Change permissions on history files on the jobtracker
    to be only group readable instead of world readable.
    (Amareshwari Sriramadasu via yhemanth)

  NEW FEATURES

    HADOOP-4575. Add a proxy service for relaying HsftpFileSystem requests.
    Includes client authentication via user certificates and config-based
    access control. (Kan Zhang via cdouglas)

    HADOOP-4661. Add DistCh, a new tool for distributed ch{mod,own,grp}.
    (szetszwo)

    HADOOP-4709. Add several new features and bug fixes to Chukwa.
      Added Hadoop Infrastructure Care Center (UI for visualize data collected
                                               by Chukwa)
      Added FileAdaptor for streaming small file in one chunk
      Added compression to archive and demux output
      Added unit tests and validation for agent, collector, and demux map 
        reduce job
      Added database loader for loading demux output (sequence file) to jdbc 
        connected database
      Added algorithm to distribute collector load more evenly
    (Jerome Boulon, Eric Yang, Andy Konwinski, Ariel Rabkin via cdouglas)

    HADOOP-4179. Add Vaidya tool to analyze map/reduce job logs for performanc
    problems. (Suhas Gogate via omalley)

    HADOOP-4029. Add NameNode storage information to the dfshealth page and
    move DataNode information to a separated page. (Boris Shkolnik via
    szetszwo)

    HADOOP-4348. Add service-level authorization for Hadoop. (acmurthy) 

    HADOOP-4826. Introduce admin command saveNamespace. (shv)

    HADOOP-3063  BloomMapFile - fail-fast version of MapFile for sparsely
    populated key space (Andrzej Bialecki via stack)

    HADOOP-1230. Add new map/reduce API and deprecate the old one. Generally,
    the old code should work without problem. The new api is in 
    org.apache.hadoop.mapreduce and the old classes in org.apache.hadoop.mapred
    are deprecated. Differences in the new API:
      1. All of the methods take Context objects that allow us to add new
         methods without breaking compatability.
      2. Mapper and Reducer now have a "run" method that is called once and
         contains the control loop for the task, which lets applications
         replace it.
      3. Mapper and Reducer by default are Identity Mapper and Reducer.
      4. The FileOutputFormats use part-r-00000 for the output of reduce 0 and
         part-m-00000 for the output of map 0.
      5. The reduce grouping comparator now uses the raw compare instead of 
         object compare.
      6. The number of maps in FileInputFormat is controlled by min and max
         split size rather than min size and the desired number of maps.
      (omalley)
    
    HADOOP-3305.  Use Ivy to manage dependencies.  (Giridharan Kesavan
    and Steve Loughran via cutting)

  IMPROVEMENTS

    HADOOP-4749. Added a new counter REDUCE_INPUT_BYTES. (Yongqiang He via 
    zshao)

    HADOOP-4234. Fix KFS "glue" layer to allow applications to interface
    with multiple KFS metaservers. (Sriram Rao via lohit)

    HADOOP-4245. Update to latest version of KFS "glue" library jar. 
    (Sriram Rao via lohit)

    HADOOP-4244. Change test-patch.sh to check Eclipse classpath no matter
    it is run by Hudson or not. (szetszwo)

    HADOOP-3180. Add name of missing class to WritableName.getClass 
    IOException. (Pete Wyckoff via omalley)

    HADOOP-4178. Make the capacity scheduler's default values configurable.
    (Sreekanth Ramakrishnan via omalley)

    HADOOP-4262. Generate better error message when client exception has null
    message. (stevel via omalley)

    HADOOP-4226. Refactor and document LineReader to make it more readily
    understandable. (Yuri Pradkin via cdouglas)
    
    HADOOP-4238. When listing jobs, if scheduling information isn't available 
    print NA instead of empty output. (Sreekanth Ramakrishnan via johan)

    HADOOP-4284. Support filters that apply to all requests, or global filters,
    to HttpServer. (Kan Zhang via cdouglas)
    
    HADOOP-4276. Improve the hashing functions and deserialization of the 
    mapred ID classes. (omalley)

    HADOOP-4485. Add a compile-native ant task, as a shorthand. (enis)

    HADOOP-4454. Allow # comments in slaves file. (Rama Ramasamy via omalley)

    HADOOP-3461. Remove hdfs.StringBytesWritable. (szetszwo)

    HADOOP-4437. Use Halton sequence instead of java.util.Random in 
    PiEstimator. (szetszwo)

    HADOOP-4572. Change INode and its sub-classes to package private. 
    (szetszwo)

    HADOOP-4187. Does a runtime lookup for JobConf/JobConfigurable, and if 
    found, invokes the appropriate configure method. (Sharad Agarwal via ddas)

    HADOOP-4453. Improve ssl configuration and handling in HsftpFileSystem,
    particularly when used with DistCp. (Kan Zhang via cdouglas)

    HADOOP-4583. Several code optimizations in HDFS.  (Suresh Srinivas via
    szetszwo)

    HADOOP-3923. Remove org.apache.hadoop.mapred.StatusHttpServer.  (szetszwo)
    
    HADOOP-4622. Explicitly specify interpretor for non-native
    pipes binaries. (Fredrik Hedberg via johan)
    
    HADOOP-4505. Add a unit test to test faulty setup task and cleanup
    task killing the job. (Amareshwari Sriramadasu via johan)

    HADOOP-4608. Don't print a stack trace when the example driver gets an
    unknown program to run. (Edward Yoon via omalley)

    HADOOP-4645. Package HdfsProxy contrib project without the extra level
    of directories. (Kan Zhang via omalley)

    HADOOP-4126. Allow access to HDFS web UI on EC2 (tomwhite via omalley)

    HADOOP-4612. Removes RunJar's dependency on JobClient.
    (Sharad Agarwal via ddas)

    HADOOP-4185. Adds setVerifyChecksum() method to FileSystem.
    (Sharad Agarwal via ddas)

    HADOOP-4523. Prevent too many tasks scheduled on a node from bringing
    it down by monitoring for cumulative memory usage across tasks.
    (Vinod Kumar Vavilapalli via yhemanth)

    HADOOP-4640. Adds an input format that can split lzo compressed
    text files. (johan)
    
    HADOOP-4666. Launch reduces only after a few maps have run in the 
    Fair Scheduler. (Matei Zaharia via johan)    

    HADOOP-4339. Remove redundant calls from FileSystem/FsShell when
    generating/processing ContentSummary. (David Phillips via cdouglas)

    HADOOP-2774. Add counters tracking records spilled to disk in MapTask and
    ReduceTask. (Ravi Gummadi via cdouglas)

    HADOOP-4513. Initialize jobs asynchronously in the capacity scheduler.
    (Sreekanth Ramakrishnan via yhemanth)

    HADOOP-4649. Improve abstraction for spill indices. (cdouglas)

    HADOOP-3770. Add gridmix2, an iteration on the gridmix benchmark. (Runping
    Qi via cdouglas)

    HADOOP-4708. Add support for dfsadmin commands in TestCLI. (Boris Shkolnik
    via cdouglas)

    HADOOP-4758. Add a splitter for metrics contexts to support more than one
    type of collector. (cdouglas)

    HADOOP-4722. Add tests for dfsadmin quota error messages. (Boris Shkolnik
    via cdouglas)

    HADOOP-4690.  fuse-dfs - create source file/function + utils + config +
    main source files. (pete wyckoff via mahadev)

    HADOOP-3750. Fix and enforce module dependencies. (Sharad Agarwal via
    tomwhite)

    HADOOP-4747. Speed up FsShell::ls by removing redundant calls to the
    filesystem. (David Phillips via cdouglas)

    HADOOP-4305. Improves the blacklisting strategy, whereby, tasktrackers
    that are blacklisted are not given tasks to run from other jobs, subject
    to the following conditions (all must be met):
    1) The TaskTracker has been blacklisted by at least 4 jobs (configurable)
    2) The TaskTracker has been blacklisted 50% more number of times than
       the average (configurable)
    3) The cluster has less than 50% trackers blacklisted
    Once in 24 hours, a TaskTracker blacklisted for all jobs is given a chance.
    Restarting the TaskTracker moves it out of the blacklist.
    (Amareshwari Sriramadasu via ddas)

    HADOOP-4688. Modify the MiniMRDFSSort unit test to spill multiple times,
    exercising the map-side merge code. (cdouglas)

    HADOOP-4737. Adds the KILLED notification when jobs get killed.
    (Amareshwari Sriramadasu via ddas)

    HADOOP-4728. Add a test exercising different namenode configurations.
    (Boris Shkolnik via cdouglas)

    HADOOP-4807. Adds JobClient commands to get the active/blacklisted tracker
    names. Also adds commands to display running/completed task attempt IDs. 
    (ddas)

    HADOOP-4699. Remove checksum validation from map output servlet. (cdouglas)

    HADOOP-4838. Added a registry to automate metrics and mbeans management.
    (Sanjay Radia via acmurthy) 

    HADOOP-3136. Fixed the default scheduler to assign multiple tasks to each 
    tasktracker per heartbeat, when feasible. To ensure locality isn't hurt 
    too badly, the scheudler will not assign more than one off-switch task per 
    heartbeat. The heartbeat interval is also halved since the task-tracker is 
    fixed to no longer send out heartbeats on each task completion. A 
    slow-start for scheduling reduces is introduced to ensure that reduces 
    aren't started till sufficient number of maps are done, else reduces of 
    jobs whose maps aren't scheduled might swamp the cluster.
    Configuration changes to mapred-default.xml:
      add mapred.reduce.slowstart.completed.maps 
    (acmurthy)

    HADOOP-4545. Add example and test case of secondary sort for the reduce.
    (omalley)

    HADOOP-4753. Refactor gridmix2 to reduce code duplication. (cdouglas)

    HADOOP-4909. Fix Javadoc and make some of the API more consistent in their
    use of the JobContext instead of Configuration. (omalley)

    HADOOP-4920.  Stop storing Forrest output in Subversion. (cutting)

    HADOOP-4948. Add parameters java5.home and forrest.home to the ant commands
    in test-patch.sh.  (Giridharan Kesavan via szetszwo)

    HADOOP-4830. Add end-to-end test cases for testing queue capacities.
    (Vinod Kumar Vavilapalli via yhemanth)

    HADOOP-4980. Improve code layout of capacity scheduler to make it 
    easier to fix some blocker bugs. (Vivek Ratan via yhemanth)

    HADOOP-4916. Make user/location of Chukwa installation configurable by an
    external properties file. (Eric Yang via cdouglas)

    HADOOP-4950. Make the CompressorStream, DecompressorStream, 
    BlockCompressorStream, and BlockDecompressorStream public to facilitate 
    non-Hadoop codecs. (omalley)

    HADOOP-4843. Collect job history and configuration in Chukwa. (Eric Yang
    via cdouglas)

    HADOOP-5030. Build Chukwa RPM to install into configured directory. (Eric
    Yang via cdouglas)
    
    HADOOP-4828. Updates documents to do with configuration (HADOOP-4631).
    (Sharad Agarwal via ddas)

    HADOOP-4939. Adds a test that would inject random failures for tasks in 
    large jobs and would also inject TaskTracker failures. (ddas)

    HADOOP-4944. A configuration file can include other configuration
    files. (Rama Ramasamy via dhruba)

    HADOOP-4804. Provide Forrest documentation for the Fair Scheduler.
    (Sreekanth Ramakrishnan via yhemanth)

    HADOOP-5248. A testcase that checks for the existence of job directory
    after the job completes. Fails if it exists. (ddas)

    HADOOP-4664. Introduces multiple job initialization threads, where the 
    number of threads are configurable via mapred.jobinit.threads.
    (Matei Zaharia and Jothi Padmanabhan via ddas)

    HADOOP-4191. Adds a testcase for JobHistory. (Ravi Gummadi via ddas)

    HADOOP-5466. Change documenation CSS style for headers and code. (Corinne
    Chandel via szetszwo)

    HADOOP-5275. Add ivy directory and files to built tar.
    (Giridharan Kesavan via nigel)

    HADOOP-5468. Add sub-menus to forrest documentation and make some minor
    edits.  (Corinne Chandel via szetszwo)

    HADOOP-5437. Fix TestMiniMRDFSSort to properly test jvm-reuse. (omalley)

    HADOOP-5521. Removes dependency of TestJobInProgress on RESTART_COUNT 
    JobHistory tag. (Ravi Gummadi via ddas)

  OPTIMIZATIONS

    HADOOP-3293. Fixes FileInputFormat to do provide locations for splits
    based on the rack/host that has the most number of bytes.
    (Jothi Padmanabhan via ddas)

    HADOOP-4683. Fixes Reduce shuffle scheduler to invoke
    getMapCompletionEvents in a separate thread. (Jothi Padmanabhan
    via ddas)

  BUG FIXES

    HADOOP-4204. Fix findbugs warnings related to unused variables, naive
    Number subclass instantiation, Map iteration, and badly scoped inner
    classes. (Suresh Srinivas via cdouglas)

    HADOOP-4207. Update derby jar file to release 10.4.2 release.
    (Prasad Chakka via dhruba)

    HADOOP-4325. SocketInputStream.read() should return -1 in case EOF.
    (Raghu Angadi)

    HADOOP-4408. FsAction functions need not create new objects. (cdouglas)

    HADOOP-4440.  TestJobInProgressListener tests for jobs killed in queued 
    state (Amar Kamat via ddas)

    HADOOP-4346. Implement blocking connect so that Hadoop is not affected
    by selector problem with JDK default implementation. (Raghu Angadi)

    HADOOP-4388. If there are invalid blocks in the transfer list, Datanode
    should handle them and keep transferring the remaining blocks.  (Suresh
    Srinivas via szetszwo)

    HADOOP-4587. Fix a typo in Mapper javadoc.  (Koji Noguchi via szetszwo)

    HADOOP-4530. In fsck, HttpServletResponse sendError fails with
    IllegalStateException. (hairong)

    HADOOP-4377. Fix a race condition in directory creation in
    NativeS3FileSystem. (David Phillips via cdouglas)

    HADOOP-4621. Fix javadoc warnings caused by duplicate jars. (Kan Zhang via
    cdouglas)

    HADOOP-4566. Deploy new hive code to support more types.
    (Zheng Shao via dhruba)

    HADOOP-4571. Add chukwa conf files to svn:ignore list. (Eric Yang via
    szetszwo)

    HADOOP-4589. Correct PiEstimator output messages and improve the code
    readability. (szetszwo)

    HADOOP-4650. Correct a mismatch between the default value of
    local.cache.size in the config and the source. (Jeff Hammerbacher via
    cdouglas)

    HADOOP-4606. Fix cygpath error if the log directory does not exist.
    (szetszwo via omalley)

    HADOOP-4141. Fix bug in ScriptBasedMapping causing potential infinite
    loop on misconfigured hadoop-site. (Aaron Kimball via tomwhite)

    HADOOP-4691. Correct a link in the javadoc of IndexedSortable. (szetszwo)

    HADOOP-4598. '-setrep' command skips under-replicated blocks. (hairong)

    HADOOP-4429. Set defaults for user, group in UnixUserGroupInformation so
    login fails more predictably when misconfigured. (Alex Loddengaard via
    cdouglas)

    HADOOP-4676. Fix broken URL in blacklisted tasktrackers page. (Amareshwari
    Sriramadasu via cdouglas)

    HADOOP-3422  Ganglia counter metrics are all reported with the metric
    name "value", so the counter values can not be seen. (Jason Attributor
    and Brian Bockelman via stack)

    HADOOP-4704. Fix javadoc typos "the the". (szetszwo)

    HADOOP-4677. Fix semantics of FileSystem::getBlockLocations to return
    meaningful values. (Hong Tang via cdouglas)

    HADOOP-4669. Use correct operator when evaluating whether access time is
    enabled (Dhruba Borthakur via cdouglas)

    HADOOP-4732. Pass connection and read timeouts in the correct order when
    setting up fetch in reduce. (Amareshwari Sriramadasu via cdouglas)

    HADOOP-4558. Fix capacity reclamation in capacity scheduler.
    (Amar Kamat via yhemanth)

    HADOOP-4770. Fix rungridmix_2 script to work with RunJar. (cdouglas)

    HADOOP-4738. When using git, the saveVersion script will use only the
    commit hash for the version and not the message, which requires escaping.
    (cdouglas)

    HADOOP-4576. Show pending job count instead of task count in the UI per
    queue in capacity scheduler. (Sreekanth Ramakrishnan via yhemanth)

    HADOOP-4623. Maintain running tasks even if speculative execution is off.
    (Amar Kamat via yhemanth)

    HADOOP-4786. Fix broken compilation error in 
    TestTrackerBlacklistAcrossJobs. (yhemanth)

    HADOOP-4785. Fixes theJobTracker heartbeat to not make two calls to 
    System.currentTimeMillis(). (Amareshwari Sriramadasu via ddas)

    HADOOP-4792. Add generated Chukwa configuration files to version control
    ignore lists. (cdouglas)

    HADOOP-4796. Fix Chukwa test configuration, remove unused components. (Eric
    Yang via cdouglas)

    HADOOP-4708. Add binaries missed in the initial checkin for Chukwa. (Eric
    Yang via cdouglas)

    HADOOP-4805. Remove black list collector from Chukwa Agent HTTP Sender.
    (Eric Yang via cdouglas)

    HADOOP-4837. Move HADOOP_CONF_DIR configuration to chukwa-env.sh (Jerome
    Boulon via cdouglas)

    HADOOP-4825. Use ps instead of jps for querying process status in Chukwa.
    (Eric Yang via cdouglas)

    HADOOP-4844. Fixed javadoc for
    org.apache.hadoop.fs.permission.AccessControlException to document that
    it's deprecated in favour of
    org.apache.hadoop.security.AccessControlException. (acmurthy) 

    HADOOP-4706. Close the underlying output stream in
    IFileOutputStream::close. (Jothi Padmanabhan via cdouglas)

    HADOOP-4855. Fixed command-specific help messages for refreshServiceAcl in
    DFSAdmin and MRAdmin. (acmurthy)

    HADOOP-4820. Remove unused method FSNamesystem::deleteInSafeMode. (Suresh
    Srinivas via cdouglas)

    HADOOP-4698. Lower io.sort.mb to 10 in the tests and raise the junit memory
    limit to 512m from 256m. (Nigel Daley via cdouglas)

    HADOOP-4860. Split TestFileTailingAdapters into three separate tests to
    avoid contention. (Eric Yang via cdouglas)

    HADOOP-3921. Fixed clover (code coverage) target to work with JDK 6.
    (tomwhite via nigel)

    HADOOP-4845. Modify the reduce input byte counter to record only the
    compressed size and add a human-readable label. (Yongqiang He via cdouglas)

    HADOOP-4458. Add a test creating symlinks in the working directory.
    (Amareshwari Sriramadasu via cdouglas)

    HADOOP-4879. Fix org.apache.hadoop.mapred.Counters to correctly define
    Object.equals rather than depend on contentEquals api. (omalley via 
    acmurthy)

    HADOOP-4791. Fix rpm build process for Chukwa. (Eric Yang via cdouglas)

    HADOOP-4771. Correct initialization of the file count for directories 
    with quotas. (Ruyue Ma via shv)

    HADOOP-4878. Fix eclipse plugin classpath file to point to ivy's resolved
    lib directory and added the same to test-patch.sh. (Giridharan Kesavan via
    acmurthy)

    HADOOP-4774. Fix default values of some capacity scheduler configuration
    items which would otherwise not work on a fresh checkout.
    (Sreekanth Ramakrishnan via yhemanth)

    HADOOP-4876. Fix capacity scheduler reclamation by updating count of
    pending tasks correctly. (Sreekanth Ramakrishnan via yhemanth)

    HADOOP-4849. Documentation for Service Level Authorization implemented in
    HADOOP-4348. (acmurthy)

    HADOOP-4827. Replace Consolidator with Aggregator macros in Chukwa (Eric
    Yang via cdouglas)

    HADOOP-4894. Correctly parse ps output in Chukwa jettyCollector.sh. (Ari
    Rabkin via cdouglas)

    HADOOP-4892. Close fds out of Chukwa ExecPlugin. (Ari Rabkin via cdouglas)

    HADOOP-4889. Fix permissions in RPM packaging. (Eric Yang via cdouglas)

    HADOOP-4869. Fixes the TT-JT heartbeat to have an explicit flag for 
    restart apart from the initialContact flag that there was earlier.
    (Amareshwari Sriramadasu via ddas)

    HADOOP-4716. Fixes ReduceTask.java to clear out the mapping between
    hosts and MapOutputLocation upon a JT restart (Amar Kamat via ddas)

    HADOOP-4880. Removes an unnecessary testcase from TestJobTrackerRestart.
    (Amar Kamat via ddas)

    HADOOP-4924. Fixes a race condition in TaskTracker re-init. (ddas)

    HADOOP-4854. Read reclaim capacity interval from capacity scheduler 
    configuration. (Sreekanth Ramakrishnan via yhemanth)

    HADOOP-4896. HDFS Fsck does not load HDFS configuration. (Raghu Angadi)

    HADOOP-4956. Creates TaskStatus for failed tasks with an empty Counters 
    object instead of null. (ddas)

    HADOOP-4979. Fix capacity scheduler to block cluster for failed high
    RAM requirements across task types. (Vivek Ratan via yhemanth)

    HADOOP-4949. Fix native compilation. (Chris Douglas via acmurthy) 

    HADOOP-4787. Fixes the testcase TestTrackerBlacklistAcrossJobs which was
    earlier failing randomly. (Amareshwari Sriramadasu via ddas)

    HADOOP-4914. Add description fields to Chukwa init.d scripts (Eric Yang via
    cdouglas)

    HADOOP-4884. Make tool tip date format match standard HICC format. (Eric
    Yang via cdouglas)

    HADOOP-4925. Make Chukwa sender properties configurable. (Ari Rabkin via
    cdouglas)

    HADOOP-4947. Make Chukwa command parsing more forgiving of whitespace. (Ari
    Rabkin via cdouglas)

    HADOOP-5026. Make chukwa/bin scripts executable in repository. (Andy
    Konwinski via cdouglas)

    HADOOP-4977. Fix a deadlock between the reclaimCapacity and assignTasks
    in capacity scheduler. (Vivek Ratan via yhemanth)

    HADOOP-4988. Fix reclaim capacity to work even when there are queues with
    no capacity. (Vivek Ratan via yhemanth)

    HADOOP-5065. Remove generic parameters from argument to 
    setIn/OutputFormatClass so that it works with SequenceIn/OutputFormat.
    (cdouglas via omalley)

    HADOOP-4818. Pass user config to instrumentation API. (Eric Yang via
    cdouglas)

    HADOOP-4993. Fix Chukwa agent configuration and startup to make it both
    more modular and testable. (Ari Rabkin via cdouglas)

    HADOOP-5048. Fix capacity scheduler to correctly cleanup jobs that are
    killed after initialization, but before running. 
    (Sreekanth Ramakrishnan via yhemanth)

    HADOOP-4671. Mark loop control variables shared between threads as
    volatile. (cdouglas)

    HADOOP-5079. HashFunction inadvertently destroys some randomness
    (Jonathan Ellis via stack)

    HADOOP-4999. A failure to write to FsEditsLog results in 
    IndexOutOfBounds exception. (Boris Shkolnik via rangadi)

    HADOOP-5139. Catch IllegalArgumentException during metrics registration 
    in RPC.  (Hairong Kuang via szetszwo)

    HADOOP-5085. Copying a file to local with Crc throws an exception.
    (hairong)

    HADOOP-5211. Fix check for job completion in TestSetupAndCleanupFailure.
    (enis)

    HADOOP-5254. The Configuration class should be able to work with XML
    parsers that do not support xmlinclude. (Steve Loughran via dhruba)

    HADOOP-4692. Namenode in infinite loop for replicating/deleting corrupt
    blocks. (hairong)

    HADOOP-5255. Fix use of Math.abs to avoid overflow. (Jonathan Ellis via
    cdouglas)

    HADOOP-5269. Fixes a problem to do with tasktracker holding on to 
    FAILED_UNCLEAN or KILLED_UNCLEAN tasks forever. (Amareshwari Sriramadasu
    via ddas) 

    HADOOP-5214. Fixes a ConcurrentModificationException while the Fairshare
    Scheduler accesses the tasktrackers stored by the JobTracker.
    (Rahul Kumar Singh via yhemanth)

    HADOOP-5233. Addresses the three issues - Race condition in updating
    status, NPE in TaskTracker task localization when the conf file is missing
    (HADOOP-5234) and NPE in handling KillTaskAction of a cleanup task 
    (HADOOP-5235). (Amareshwari Sriramadasu via ddas)

    HADOOP-5247. Introduces a broadcast of KillJobAction to all trackers when
    a job finishes. This fixes a bunch of problems to do with NPE when a 
    completed job is not in memory and a tasktracker comes to the jobtracker 
    with a status report of a task belonging to that job. (Amar Kamat via ddas)

    HADOOP-5282. Fixed job history logs for task attempts that are
    failed by the JobTracker, say due to lost task trackers. (Amar
    Kamat via yhemanth)

    HADOOP-5241. Fixes a bug in disk-space resource estimation. Makes
    the estimation formula linear where blowUp =
    Total-Output/Total-Input. (Sharad Agarwal via ddas)

    HADOOP-5142. Fix MapWritable#putAll to store key/value classes. 
    (Do??acan G??ney via enis)

    HADOOP-4744. Workaround for jetty6 returning -1 when getLocalPort
    is invoked on the connector. The workaround patch retries a few
    times before failing.  (Jothi Padmanabhan via yhemanth)

    HADOOP-5280. Adds a check to prevent a task state transition from
    FAILED to any of UNASSIGNED, RUNNING, COMMIT_PENDING or
    SUCCEEDED. (ddas)

    HADOOP-5272. Fixes a problem to do with detecting whether an
    attempt is the first attempt of a Task. This affects JobTracker
    restart. (Amar Kamat via ddas)

    HADOOP-5306. Fixes a problem to do with logging/parsing the http port of a 
    lost tracker. Affects JobTracker restart. (Amar Kamat via ddas)

    HADOOP-5111. Fix Job::set* methods to work with generics. (cdouglas)

    HADOOP-5274. Fix gridmix2 dependency on wordcount example. (cdouglas)

    HADOOP-5145. Balancer sometimes runs out of memory after running
    days or weeks.  (hairong)

    HADOOP-5338. Fix jobtracker restart to clear task completion
    events cached by tasktrackers forcing them to fetch all events
    afresh, thus avoiding missed task completion events on the
    tasktrackers. (Amar Kamat via yhemanth)

    HADOOP-4695. Change TestGlobalFilter so that it allows a web page to be
    filtered more than once for a single access.  (Kan Zhang via szetszwo) 

    HADOOP-5298. Change TestServletFilter so that it allows a web page to be
    filtered more than once for a single access.  (szetszwo) 

    HADOOP-5432. Disable ssl during unit tests in hdfsproxy, as it is unused
    and causes failures. (cdouglas)

    HADOOP-5416. Correct the shell command "fs -test" forrest doc description.
    (Ravi Phulari via szetszwo) 

    HADOOP-5327. Fixed job tracker to remove files from system directory on
    ACL check failures and also check ACLs on restart.
    (Amar Kamat via yhemanth)

    HADOOP-5395. Change the exception message when a job is submitted to an
    invalid queue. (Rahul Kumar Singh via yhemanth)

    HADOOP-5276. Fixes a problem to do with updating the start time of
    a task when the tracker that ran the task is lost. (Amar Kamat via
    ddas)

    HADOOP-5278. Fixes a problem to do with logging the finish time of
    a task during recovery (after a JobTracker restart). (Amar Kamat
    via ddas)

    HADOOP-5490. Fixes a synchronization problem in the
    EagerTaskInitializationListener class. (Jothi Padmanabhan via
    ddas)

    HADOOP-5493. The shuffle copier threads return the codecs back to
    the pool when the shuffle completes. (Jothi Padmanabhan via ddas)

    HADOOP-5414. Fixes IO exception while executing hadoop fs -touchz
    fileName by making sure that lease renewal thread exits before dfs
    client exits.  (hairong)

    HADOOP-5103. FileInputFormat now reuses the clusterMap network
    topology object and that brings down the log messages in the
    JobClient to do with NetworkTopology.add significantly. (Jothi
    Padmanabhan via ddas)

    HADOOP-5483. Fixes a problem in the Directory Cleanup Thread due to which
    TestMiniMRWithDFS sometimes used to fail. (ddas) 

    HADOOP-5281. Prevent sharing incompatible ZlibCompressor instances between
    GzipCodec and DefaultCodec. (cdouglas)

    HADOOP-5463. Balancer throws "Not a host:port pair" unless port is
    specified in fs.default.name. (Stuart White via hairong)

    HADOOP-5514. Fix JobTracker metrics and add metrics for wating, failed
    tasks. (cdouglas)

    HADOOP-5516. Fix NullPointerException in TaskMemoryManagerThread
    that comes when monitored processes disappear when the thread is
    running.  (Vinod Kumar Vavilapalli via yhemanth)

    HADOOP-5382. Support combiners in the new context object API. (omalley)

    HADOOP-5471. Fixes a problem to do with updating the log.index file in the 
    case where a cleanup task is run. (Amareshwari Sriramadasu via ddas)

    HADOOP-5534. Fixed a deadlock in Fair scheduler's servlet.
    (Rahul Kumar Singh via yhemanth)

    HADOOP-5328. Fixes a problem in the renaming of job history files during 
    job recovery. (Amar Kamat via ddas)

    HADOOP-5417. Don't ignore InterruptedExceptions that happen when calling 
    into rpc. (omalley)

    HADOOP-5320. Add a close() in TestMapReduceLocal.  (Jothi Padmanabhan
    via szetszwo)

    HADOOP-5520. Fix a typo in disk quota help message.  (Ravi Phulari
    via szetszwo)

    HADOOP-5519. Remove claims from mapred-default.xml that prime numbers
    of tasks are helpful.  (Owen O'Malley via szetszwo)

    HADOOP-5484. TestRecoveryManager fails wtih FileAlreadyExistsException.
    (Amar Kamat via hairong)

    HADOOP-5564. Limit the JVM heap size in the java command for initializing
    JAVA_PLATFORM.  (Suresh Srinivas via szetszwo)

    HADOOP-5565. Add API for failing/finalized jobs to the JT metrics
    instrumentation. (Jerome Boulon via cdouglas)

    HADOOP-5390. Remove duplicate jars from tarball, src from binary tarball
    added by hdfsproxy. (Zhiyong Zhang via cdouglas)

    HADOOP-5066. Building binary tarball should not build docs/javadocs, copy
    src, or run jdiff. (Giridharan Kesavan via cdouglas)

    HADOOP-5459. Fix undetected CRC errors where intermediate output is closed
    before it has been completely consumed. (cdouglas)

    HADOOP-5571. Remove widening primitive conversion in TupleWritable mask
    manipulation. (Jingkei Ly via cdouglas)

    HADOOP-5588. Remove an unnecessary call to listStatus(..) in
    FileSystem.globStatusInternal(..).  (Hairong Kuang via szetszwo)

    HADOOP-5473. Solves a race condition in killing a task - the state is KILLED
    if there is a user request pending to kill the task and the TT reported
    the state as SUCCESS. (Amareshwari Sriramadasu via ddas)

    HADOOP-5576. Fix LocalRunner to work with the new context object API in
    mapreduce. (Tom White via omalley)

    HADOOP-4374. Installs a shutdown hook in the Task JVM so that log.index is
    updated before the JVM exits. Also makes the update to log.index atomic.
    (Ravi Gummadi via ddas)

    HADOOP-5577. Add a verbose flag to mapreduce.Job.waitForCompletion to get
    the running job's information printed to the user's stdout as it runs.
    (omalley)

    HADOOP-5607. Fix NPE in TestCapacityScheduler. (cdouglas)

    HADOOP-5605. All the replicas incorrectly got marked as corrupt. (hairong)

    HADOOP-5337. JobTracker, upon restart, now waits for the TaskTrackers to
    join back before scheduling new tasks. This fixes race conditions associated
    with greedy scheduling as was the case earlier. (Amar Kamat via ddas) 

    HADOOP-5227. Fix distcp so -update and -delete can be meaningfully
    combined. (Tsz Wo (Nicholas), SZE via cdouglas)

    HADOOP-5305. Increase number of files and print debug messages in
    TestCopyFiles.  (szetszwo)

    HADOOP-5548. Add synchronization for JobTracker methods in RecoveryManager.
    (Amareshwari Sriramadasu via sharad)

    HADOOP-3810. NameNode seems unstable on a cluster with little space left.
    (hairong)

    HADOOP-5068. Fix NPE in TestCapacityScheduler.  (Vinod Kumar Vavilapalli
    via szetszwo)

    HADOOP-5585. Clear FileSystem statistics between tasks when jvm-reuse
    is enabled. (omalley)

    HADOOP-5394. JobTracker might schedule 2 attempts of the same task 
    with the same attempt id across restarts. (Amar Kamat via sharad)

    HADOOP-5645. After HADOOP-4920 we need a place to checkin
    releasenotes.html. (nigel)

Release 0.19.2 - 2009-06-30

  BUG FIXES

    HADOOP-5154. Fixes a deadlock in the fairshare scheduler. 
    (Matei Zaharia via yhemanth)
   
    HADOOP-5146. Fixes a race condition that causes LocalDirAllocator to miss
    files.  (Devaraj Das via yhemanth)

    HADOOP-4638. Fixes job recovery to not crash the job tracker for problems
    with a single job file. (Amar Kamat via yhemanth)

    HADOOP-5384. Fix a problem that DataNodeCluster creates blocks with
    generationStamp == 1.  (szetszwo)

    HADOOP-5376. Fixes the code handling lost tasktrackers to set the task state
    to KILLED_UNCLEAN only for relevant type of tasks.
    (Amareshwari Sriramadasu via yhemanth)

    HADOOP-5285. Fixes the issues - (1) obtainTaskCleanupTask checks whether job is
    inited before trying to lock the JobInProgress (2) Moves the CleanupQueue class
    outside the TaskTracker and makes it a generic class that is used by the 
    JobTracker also for deleting the paths on the job's output fs. (3) Moves the
    references to completedJobStore outside the block where the JobTracker is locked.
    (ddas)

    HADOOP-5392. Fixes a problem to do with JT crashing during recovery when
    the job files are garbled. (Amar Kamat via ddas)

    HADOOP-5332. Appending to files is not allowed (by default) unless
    dfs.support.append is set to true. (dhruba)

    HADOOP-5333. libhdfs supports appending to files. (dhruba)

    HADOOP-3998. Fix dfsclient exception when JVM is shutdown. (dhruba)

    HADOOP-5440. Fixes a problem to do with removing a taskId from the list
    of taskIds that the TaskTracker's TaskMemoryManager manages.
    (Amareshwari Sriramadasu via ddas)
 
    HADOOP-5446. Restore TaskTracker metrics. (cdouglas)

    HADOOP-5449. Fixes the history cleaner thread. 
    (Amareshwari Sriramadasu via ddas)

    HADOOP-5479. NameNode should not send empty block replication request to
    DataNode. (hairong)

    HADOOP-5259. Job with output hdfs:/user/<username>/outputpath (no 
    authority) fails with Wrong FS. (Doug Cutting via hairong)

    HADOOP-5522. Documents the setup/cleanup tasks in the mapred tutorial.
    (Amareshwari Sriramadasu via ddas)

    HADOOP-5549. ReplicationMonitor should schedule both replication and
    deletion work in one iteration. (hairong)

    HADOOP-5554. DataNodeCluster and CreateEditsLog should create blocks with
    the same generation stamp value. (hairong via szetszwo)

    HADOOP-5231. Clones the TaskStatus before passing it to the JobInProgress.
    (Amareshwari Sriramadasu via ddas)

    HADOOP-4719. Fix documentation of 'ls' format for FsShell. (Ravi Phulari
    via cdouglas)

    HADOOP-5374. Fixes a NPE problem in getTasksToSave method.
    (Amareshwari Sriramadasu via ddas)

    HADOOP-4780. Cache the size of directories in DistributedCache, avoiding
    long delays in recalculating it. (He Yongqiang via cdouglas)

    HADOOP-5551. Prevent directory destruction on file create.
    (Brian Bockelman via shv)

    HADOOP-5671. Fix FNF exceptions when copying from old versions of
    HftpFileSystem. (Tsz Wo (Nicholas), SZE via cdouglas)

    HADOOP-5213. Fix Null pointer exception caused when bzip2compression 
    was used and user closed a output stream without writing any data.
    (Zheng Shao via dhruba)

    HADOOP-5579. Set errno correctly in libhdfs for permission, quota, and FNF
    conditions. (Brian Bockelman via cdouglas)

    HADOOP-5816. Fixes a problem in the KeyFieldBasedComparator to do with
    ArrayIndexOutOfBounds exception. (He Yongqiang via ddas)

    HADOOP-5951. Add Apache license header to StorageInfo.java.  (Suresh
    Srinivas via szetszwo)

Release 0.19.1 - 2009-02-23 

  IMPROVEMENTS

    HADOOP-4739. Fix spelling and grammar, improve phrasing of some sections in
    mapred tutorial. (Vivek Ratan via cdouglas)

    HADOOP-3894. DFSClient logging improvements. (Steve Loughran via shv)

    HADOOP-5126. Remove empty file BlocksWithLocations.java (shv)

    HADOOP-5127. Remove public methods in FSDirectory. (Jakob Homan via shv)

  BUG FIXES

    HADOOP-4697. Fix getBlockLocations in KosmosFileSystem to handle multiple
    blocks correctly. (Sriram Rao via cdouglas)

    HADOOP-4420. Add null checks for job, caused by invalid job IDs.
    (Aaron Kimball via tomwhite)

    HADOOP-4632. Fix TestJobHistoryVersion to use test.build.dir instead of the
    current workding directory for scratch space. (Amar Kamat via cdouglas)

    HADOOP-4508. Fix FSDataOutputStream.getPos() for append. (dhruba via
    szetszwo)

    HADOOP-4727. Fix a group checking bug in fill_stat_structure(...) in
    fuse-dfs.  (Brian Bockelman via szetszwo)

    HADOOP-4836. Correct typos in mapred related documentation.  (Jord? Polo
    via szetszwo)

    HADOOP-4821. Usage description in the Quotas guide documentations are
    incorrect. (Boris Shkolnik via hairong)

    HADOOP-4847. Moves the loading of OutputCommitter to the Task.
    (Amareshwari Sriramadasu via ddas)

    HADOOP-4966. Marks completed setup tasks for removal. 
    (Amareshwari Sriramadasu via ddas)

    HADOOP-4982. TestFsck should run in Eclipse. (shv)

    HADOOP-5008. TestReplication#testPendingReplicationRetry leaves an opened
    fd unclosed. (hairong)

    HADOOP-4906. Fix TaskTracker OOM by keeping a shallow copy of JobConf in
    TaskTracker.TaskInProgress. (Sharad Agarwal via acmurthy) 

    HADOOP-4918. Fix bzip2 compression to work with Sequence Files.
    (Zheng Shao via dhruba).

    HADOOP-4965. TestFileAppend3 should close FileSystem. (shv)

    HADOOP-4967. Fixes a race condition in the JvmManager to do with killing
    tasks. (ddas)

    HADOOP-5009. DataNode#shutdown sometimes leaves data block scanner
    verification log unclosed. (hairong)

    HADOOP-5086. Use the appropriate FileSystem for trash URIs. (cdouglas)
    
    HADOOP-4955. Make DBOutputFormat us column names from setOutput().
    (Kevin Peterson via enis) 

    HADOOP-4862. Minor : HADOOP-3678 did not remove all the cases of 
    spurious IOExceptions logged by DataNode. (Raghu Angadi) 

    HADOOP-5034. NameNode should send both replication and deletion requests
    to DataNode in one reply to a heartbeat. (hairong)

    HADOOP-4759. Removes temporary output directory for failed and killed
    tasks  by launching special CLEANUP tasks for the same.
    (Amareshwari Sriramadasu via ddas)

    HADOOP-5161. Accepted sockets do not get placed in
    DataXceiverServer#childSockets. (hairong)

    HADOOP-5193. Correct calculation of edits modification time. (shv)

    HADOOP-4494. Allow libhdfs to append to files.
    (Pete Wyckoff via dhruba)

    HADOOP-5166. Fix JobTracker restart to work when ACLs are configured
    for the JobTracker. (Amar Kamat via yhemanth).

    HADOOP-5067. Fixes TaskInProgress.java to keep track of count of failed and
    killed tasks correctly. (Amareshwari Sriramadasu via ddas)

    HADOOP-4760. HDFS streams should not throw exceptions when closed twice. 
    (enis)

Release 0.19.0 - 2008-11-18

  INCOMPATIBLE CHANGES

    HADOOP-3595. Remove deprecated methods for mapred.combine.once 
    functionality, which was necessary to providing backwards
    compatible combiner semantics for 0.18. (cdouglas via omalley)

    HADOOP-3667. Remove the following deprecated methods from JobConf:
      addInputPath(Path)
      getInputPaths()
      getMapOutputCompressionType()
      getOutputPath()
      getSystemDir()
      setInputPath(Path)
      setMapOutputCompressionType(CompressionType style)
      setOutputPath(Path)
    (Amareshwari Sriramadasu via omalley)

    HADOOP-3652. Remove deprecated class OutputFormatBase.
    (Amareshwari Sriramadasu via cdouglas)

    HADOOP-2885. Break the hadoop.dfs package into separate packages under
    hadoop.hdfs that reflect whether they are client, server, protocol, 
    etc. DistributedFileSystem and DFSClient have moved and are now 
    considered package private. (Sanjay Radia via omalley)

    HADOOP-2325.  Require Java 6. (cutting)

    HADOOP-372.  Add support for multiple input paths with a different
    InputFormat and Mapper for each path.  (Chris Smith via tomwhite)

    HADOOP-1700.  Support appending to file in HDFS. (dhruba)

    HADOOP-3792. Make FsShell -test consistent with unix semantics, returning
    zero for true and non-zero for false. (Ben Slusky via cdouglas)

    HADOOP-3664. Remove the deprecated method InputFormat.validateInput,
    which is no longer needed. (tomwhite via omalley)

    HADOOP-3549. Give more meaningful errno's in libhdfs. In particular, 
    EACCES is returned for permission problems. (Ben Slusky via omalley)

    HADOOP-4036. ResourceStatus was added to TaskTrackerStatus by HADOOP-3759,
    so increment the InterTrackerProtocol version. (Hemanth Yamijala via 
    omalley)

    HADOOP-3150. Moves task promotion to tasks. Defines a new interface for
    committing output files. Moves job setup to jobclient, and moves jobcleanup
    to a separate task. (Amareshwari Sriramadasu via ddas)

    HADOOP-3446. Keep map outputs in memory during the reduce. Remove
    fs.inmemory.size.mb and replace with properties defining in memory map
    output retention during the shuffle and reduce relative to maximum heap
    usage. (cdouglas)

    HADOOP-3245. Adds the feature for supporting JobTracker restart. Running
    jobs can be recovered from the history file. The history file format has
    been modified to support recovery. The task attempt ID now has the 
    JobTracker start time to disinguish attempts of the same TIP across 
    restarts. (Amar Ramesh Kamat via ddas)

    HADOOP-4007. REMOVE DFSFileInfo - FileStatus is sufficient. 
    (Sanjay Radia via hairong)

    HADOOP-3722. Fixed Hadoop Streaming and Hadoop Pipes to use the Tool
    interface and GenericOptionsParser. (Enis Soztutar via acmurthy) 

    HADOOP-2816. Cluster summary at name node web reports the space
    utilization as:
    Configured Capacity: capacity of all the data directories - Reserved space
    Present Capacity: Space available for dfs,i.e. remaining+used space
    DFS Used%: DFS used space/Present Capacity
    (Suresh Srinivas via hairong)

    HADOOP-3938. Disk space quotas for HDFS. This is similar to namespace
    quotas in 0.18. (rangadi)

    HADOOP-4293. Make Configuration Writable and remove unreleased 
    WritableJobConf. Configuration.write is renamed to writeXml. (omalley)

    HADOOP-4281. Change dfsadmin to report available disk space in a format
    consistent with the web interface as defined in HADOOP-2816. (Suresh
    Srinivas via cdouglas)

    HADOOP-4430. Further change the cluster summary at name node web that was
    changed in HADOOP-2816:
      Non DFS Used - This indicates the disk space taken by non DFS file from
                     the Configured capacity
      DFS Used % - DFS Used % of Configured Capacity 
      DFS Remaining % - Remaing % Configured Capacity available for DFS use
    DFS command line report reflects the same change. Config parameter 
    dfs.datanode.du.pct is no longer used and is removed from the 
    hadoop-default.xml. (Suresh Srinivas via hairong)

    HADOOP-4116. Balancer should provide better resource management. (hairong)

    HADOOP-4599. BlocksMap and BlockInfo made package private. (shv)

  NEW FEATURES

    HADOOP-3341. Allow streaming jobs to specify the field separator for map
    and reduce input and output. The new configuration values are:
      stream.map.input.field.separator
      stream.map.output.field.separator
      stream.reduce.input.field.separator
      stream.reduce.output.field.separator
    All of them default to "\t". (Zheng Shao via omalley)

    HADOOP-3479. Defines the configuration file for the resource manager in 
    Hadoop. You can configure various parameters related to scheduling, such 
    as queues and queue properties here. The properties for a queue follow a
    naming convention,such as, hadoop.rm.queue.queue-name.property-name.
    (Hemanth Yamijala via ddas)

    HADOOP-3149. Adds a way in which map/reducetasks can create multiple 
    outputs. (Alejandro Abdelnur via ddas)

    HADOOP-3714.  Add a new contrib, bash-tab-completion, which enables 
    bash tab completion for the bin/hadoop script. See the README file
    in the contrib directory for the installation. (Chris Smith via enis)

    HADOOP-3730. Adds a new JobConf constructor that disables loading
    default configurations. (Alejandro Abdelnur via ddas)

    HADOOP-3772. Add a new Hadoop Instrumentation api for the JobTracker and
    the TaskTracker, refactor Hadoop Metrics as an implementation of the api.
    (Ari Rabkin via acmurthy) 

    HADOOP-2302. Provides a comparator for numerical sorting of key fields.
    (ddas)

    HADOOP-153. Provides a way to skip bad records. (Sharad Agarwal via ddas)

    HADOOP-657. Free disk space should be modelled and used by the scheduler
    to make scheduling decisions. (Ari Rabkin via omalley)

    HADOOP-3719. Initial checkin of Chukwa, which is a data collection and 
    analysis framework. (Jerome Boulon, Andy Konwinski, Ari Rabkin, 
    and Eric Yang)

    HADOOP-3873. Add -filelimit and -sizelimit options to distcp to cap the
    number of files/bytes copied in a particular run to support incremental
    updates and mirroring. (TszWo (Nicholas), SZE via cdouglas)

    HADOOP-3585. FailMon package for hardware failure monitoring and 
    analysis of anomalies. (Ioannis Koltsidas via dhruba)

    HADOOP-1480. Add counters to the C++ Pipes API. (acmurthy via omalley)

    HADOOP-3854. Add support for pluggable servlet filters in the HttpServers.
    (Tsz Wo (Nicholas) Sze via omalley)

    HADOOP-3759. Provides ability to run memory intensive jobs without 
    affecting other running tasks on the nodes. (Hemanth Yamijala via ddas)

    HADOOP-3746. Add a fair share scheduler. (Matei Zaharia via omalley)

    HADOOP-3754. Add a thrift interface to access HDFS. (dhruba via omalley)

    HADOOP-3828. Provides a way to write skipped records to DFS.
    (Sharad Agarwal via ddas)

    HADOOP-3948. Separate name-node edits and fsimage directories.
    (Lohit Vijayarenu via shv)

    HADOOP-3939. Add an option to DistCp to delete files at the destination
    not present at the source. (Tsz Wo (Nicholas) Sze via cdouglas)

    HADOOP-3601. Add a new contrib module for Hive, which is a sql-like
    query processing tool that uses map/reduce. (Ashish Thusoo via omalley)

    HADOOP-3866. Added sort and multi-job updates in the JobTracker web ui.
    (Craig Weisenfluh via omalley)

    HADOOP-3698. Add access control to control who is allowed to submit or 
    modify jobs in the JobTracker. (Hemanth Yamijala via omalley)

    HADOOP-1869. Support access times for HDFS files. (dhruba)

    HADOOP-3941. Extend FileSystem API to return file-checksums.
    (szetszwo)

    HADOOP-3581. Prevents memory intensive user tasks from taking down 
    nodes. (Vinod K V via ddas)

    HADOOP-3970. Provides a way to recover counters written to JobHistory.
    (Amar Kamat via ddas)

    HADOOP-3702. Adds ChainMapper and ChainReducer classes allow composing
    chains of Maps and Reduces in a single Map/Reduce job, something like 
    MAP+ / REDUCE MAP*. (Alejandro Abdelnur via ddas)

    HADOOP-3445. Add capacity scheduler that provides guaranteed capacities to 
    queues as a percentage of the cluster. (Vivek Ratan via omalley)

    HADOOP-3992. Add a synthetic load generation facility to the test
    directory. (hairong via szetszwo)

    HADOOP-3981. Implement a distributed file checksum algorithm in HDFS
    and change DistCp to use file checksum for comparing src and dst files
    (szetszwo)

    HADOOP-3829. Narrown down skipped records based on user acceptable value.
    (Sharad Agarwal via ddas)

    HADOOP-3930. Add common interfaces for the pluggable schedulers and the
    cli & gui clients. (Sreekanth Ramakrishnan via omalley)

    HADOOP-4176. Implement getFileChecksum(Path) in HftpFileSystem. (szetszwo)

    HADOOP-249. Reuse JVMs across Map-Reduce Tasks. 
    Configuration changes to hadoop-default.xml:
      add mapred.job.reuse.jvm.num.tasks
    (Devaraj Das via acmurthy) 

    HADOOP-4070. Provide a mechanism in Hive for registering UDFs from the
    query language. (tomwhite)

    HADOOP-2536. Implement a JDBC based database input and output formats to
    allow Map-Reduce applications to work with databases. (Fredrik Hedberg and
    Enis Soztutar via acmurthy)

    HADOOP-3019. A new library to support total order partitions.
    (cdouglas via omalley)

    HADOOP-3924. Added a 'KILLED' job status. (Subramaniam Krishnan via
    acmurthy) 

  IMPROVEMENTS

    HADOOP-4205. hive: metastore and ql to use the refactored SerDe library.
    (zshao)

    HADOOP-4106. libhdfs: add time, permission and user attribute support 
    (part 2). (Pete Wyckoff through zshao)

    HADOOP-4104. libhdfs: add time, permission and user attribute support.
    (Pete Wyckoff through zshao)

    HADOOP-3908. libhdfs: better error message if llibhdfs.so doesn't exist.
    (Pete Wyckoff through zshao)

    HADOOP-3732. Delay intialization of datanode block verification till
    the verification thread is started. (rangadi)

    HADOOP-1627. Various small improvements to 'dfsadmin -report' output.
    (rangadi)

    HADOOP-3577. Tools to inject blocks into name node and simulated
    data nodes for testing. (Sanjay Radia via hairong)

    HADOOP-2664. Add a lzop compatible codec, so that files compressed by lzop
    may be processed by map/reduce. (cdouglas via omalley)

    HADOOP-3655. Add additional ant properties to control junit. (Steve 
    Loughran via omalley)

    HADOOP-3543. Update the copyright year to 2008. (cdouglas via omalley)

    HADOOP-3587. Add a unit test for the contrib/data_join framework.
    (cdouglas)

    HADOOP-3402. Add terasort example program (omalley)

    HADOOP-3660. Add replication factor for injecting blocks in simulated
    datanodes. (Sanjay Radia via cdouglas)

    HADOOP-3684. Add a cloning function to the contrib/data_join framework
    permitting users to define a more efficient method for cloning values from
    the reduce than serialization/deserialization. (Runping Qi via cdouglas)

    HADOOP-3478. Improves the handling of map output fetching. Now the
    randomization is by the hosts (and not the map outputs themselves). 
    (Jothi Padmanabhan via ddas)

    HADOOP-3617. Removed redundant checks of accounting space in MapTask and
    makes the spill thread persistent so as to avoid creating a new one for
    each spill. (Chris Douglas via acmurthy)  

    HADOOP-3412. Factor the scheduler out of the JobTracker and make
    it pluggable. (Tom White and Brice Arnould via omalley)

    HADOOP-3756. Minor. Remove unused dfs.client.buffer.dir from 
    hadoop-default.xml. (rangadi)

    HADOOP-3747. Adds counter suport for MultipleOutputs. 
    (Alejandro Abdelnur via ddas)

    HADOOP-3169. LeaseChecker daemon should not be started in DFSClient
    constructor. (TszWo (Nicholas), SZE via hairong)

    HADOOP-3824. Move base functionality of StatusHttpServer to a core
    package. (TszWo (Nicholas), SZE via cdouglas)

    HADOOP-3646. Add a bzip2 compatible codec, so bzip compressed data
    may be processed by map/reduce. (Abdul Qadeer via cdouglas)

    HADOOP-3861. MapFile.Reader and Writer should implement Closeable.
    (tomwhite via omalley)

    HADOOP-3791. Introduce generics into ReflectionUtils. (Chris Smith via
    cdouglas)

    HADOOP-3694. Improve unit test performance by changing
    MiniDFSCluster to listen only on 127.0.0.1.  (cutting)

    HADOOP-3620. Namenode should synchronously resolve a datanode's network
    location when the datanode registers. (hairong)

    HADOOP-3860. NNThroughputBenchmark is extended with rename and delete 
    benchmarks. (shv)
    
    HADOOP-3892. Include unix group name in JobConf. (Matei Zaharia via johan)

    HADOOP-3875. Change the time period between heartbeats to be relative to
    the end of the heartbeat rpc, rather than the start. This causes better
    behavior if the JobTracker is overloaded. (acmurthy via omalley)

    HADOOP-3853. Move multiple input format (HADOOP-372) extension to 
    library package. (tomwhite via johan)

    HADOOP-9. Use roulette scheduling for temporary space when the size
    is not known. (Ari Rabkin via omalley)

    HADOOP-3202. Use recursive delete rather than FileUtil.fullyDelete.
    (Amareshwari Sriramadasu via omalley)

    HADOOP-3368. Remove common-logging.properties from conf. (Steve Loughran 
    via omalley)

    HADOOP-3851. Fix spelling mistake in FSNamesystemMetrics. (Steve Loughran 
    via omalley)

    HADOOP-3780. Remove asynchronous resolution of network topology in the 
    JobTracker (Amar Kamat via omalley)

    HADOOP-3852. Add ShellCommandExecutor.toString method to make nicer
    error messages. (Steve Loughran via omalley)

    HADOOP-3844. Include message of local exception in RPC client failures.
    (Steve Loughran via omalley)

    HADOOP-3935. Split out inner classes from DataNode.java. (johan)

    HADOOP-3905. Create generic interfaces for edit log streams. (shv)

    HADOOP-3062. Add metrics to DataNode and TaskTracker to record network
    traffic for HDFS reads/writes and MR shuffling. (cdouglas)

    HADOOP-3742. Remove HDFS from public java doc and add javadoc-dev for
    generative javadoc for developers. (Sanjay Radia via omalley)

    HADOOP-3944. Improve documentation for public TupleWritable class in 
    join package. (Chris Douglas via enis)

    HADOOP-2330. Preallocate HDFS transaction log to improve performance.
    (dhruba and hairong)

    HADOOP-3965. Convert DataBlockScanner into a package private class. (shv)

    HADOOP-3488. Prevent hadoop-daemon from rsync'ing log files (Stefan 
    Groshupf and Craig Macdonald via omalley)

    HADOOP-3342. Change the kill task actions to require http post instead of 
    get to prevent accidental crawls from triggering it. (enis via omalley)

    HADOOP-3937. Limit the job name in the job history filename to 50 
    characters. (Matei Zaharia via omalley)

    HADOOP-3943. Remove unnecessary synchronization in 
    NetworkTopology.pseudoSortByDistance. (hairong via omalley)

    HADOOP-3498. File globbing alternation should be able to span path
    components. (tomwhite)

    HADOOP-3361. Implement renames for NativeS3FileSystem.
    (Albert Chern via tomwhite)

    HADOOP-3605. Make EC2 scripts show an error message if AWS_ACCOUNT_ID is
    unset. (Al Hoang via tomwhite)

    HADOOP-4147. Remove unused class JobWithTaskContext from class
    JobInProgress. (Amareshwari Sriramadasu via johan)

    HADOOP-4151. Add a byte-comparable interface that both Text and 
    BytesWritable implement. (cdouglas via omalley)

    HADOOP-4174. Move fs image/edit log methods from ClientProtocol to
    NamenodeProtocol. (shv via szetszwo)

    HADOOP-4181. Include a .gitignore and saveVersion.sh change to support
    developing under git. (omalley)

    HADOOP-4186. Factor LineReader out of LineRecordReader. (tomwhite via
    omalley)

    HADOOP-4184. Break the module dependencies between core, hdfs, and 
    mapred. (tomwhite via omalley)

    HADOOP-4075. test-patch.sh now spits out ant commands that it runs.
    (Ramya R via nigel)

    HADOOP-4117. Improve configurability of Hadoop EC2 instances.
    (tomwhite)

    HADOOP-2411. Add support for larger CPU EC2 instance types.
    (Chris K Wensel via tomwhite)

    HADOOP-4083. Changed the configuration attribute queue.name to
    mapred.job.queue.name. (Hemanth Yamijala via acmurthy) 

    HADOOP-4194. Added the JobConf and JobID to job-related methods in
    JobTrackerInstrumentation for better metrics. (Mac Yang via acmurthy) 

    HADOOP-3975. Change test-patch script to report working the dir
    modifications preventing the suite from being run. (Ramya R via cdouglas)

    HADOOP-4124. Added a command-line switch to allow users to set job
    priorities, also allow it to be manipulated via the web-ui. (Hemanth
    Yamijala via acmurthy) 

    HADOOP-2165. Augmented JobHistory to include the URIs to the tasks'
    userlogs. (Vinod Kumar Vavilapalli via acmurthy) 

    HADOOP-4062. Remove the synchronization on the output stream when a
    connection is closed and also remove an undesirable exception when
    a client is stoped while there is no pending RPC request. (hairong)

    HADOOP-4227. Remove the deprecated class org.apache.hadoop.fs.ShellCommand.
    (szetszwo)

    HADOOP-4006. Clean up FSConstants and move some of the constants to
    better places. (Sanjay Radia via rangadi)

    HADOOP-4279. Trace the seeds of random sequences in append unit tests to
    make itermitant failures reproducible. (szetszwo via cdouglas)

    HADOOP-4209. Remove the change to the format of task attempt id by 
    incrementing the task attempt numbers by 1000 when the job restarts.
    (Amar Kamat via omalley)

    HADOOP-4301. Adds forrest doc for the skip bad records feature.
    (Sharad Agarwal via ddas)

    HADOOP-4354. Separate TestDatanodeDeath.testDatanodeDeath() into 4 tests.
    (szetszwo)

    HADOOP-3790. Add more unit tests for testing HDFS file append.  (szetszwo)

    HADOOP-4321. Include documentation for the capacity scheduler. (Hemanth 
    Yamijala via omalley)

    HADOOP-4424. Change menu layout for Hadoop documentation (Boris Shkolnik
    via cdouglas).

    HADOOP-4438. Update forrest documentation to include missing FsShell
    commands. (Suresh Srinivas via cdouglas)

    HADOOP-4105.  Add forrest documentation for libhdfs.
    (Pete Wyckoff via cutting)

    HADOOP-4510. Make getTaskOutputPath public. (Chris Wensel via omalley)

  OPTIMIZATIONS

    HADOOP-3556. Removed lock contention in MD5Hash by changing the 
    singleton MessageDigester by an instance per Thread using 
    ThreadLocal. (Iv?n de Prado via omalley)

    HADOOP-3328. When client is writing data to DFS, only the last 
    datanode in the pipeline needs to verify the checksum. Saves around
    30% CPU on intermediate datanodes. (rangadi)

    HADOOP-3863. Use a thread-local string encoder rather than a static one
    that is protected by a lock. (acmurthy via omalley)

    HADOOP-3864. Prevent the JobTracker from locking up when a job is being
    initialized. (acmurthy via omalley)

    HADOOP-3816. Faster directory listing in KFS. (Sriram Rao via omalley)

    HADOOP-2130. Pipes submit job should have both blocking and non-blocking
    versions. (acmurthy via omalley)

    HADOOP-3769. Make the SampleMapper and SampleReducer from
    GenericMRLoadGenerator public, so they can be used in other contexts. 
    (Lingyun Yang via omalley)

    HADOOP-3514. Inline the CRCs in intermediate files as opposed to reading
    it from a different .crc file. (Jothi Padmanabhan via ddas)

    HADOOP-3638. Caches the iFile index files in memory to reduce seeks
    (Jothi Padmanabhan via ddas)

    HADOOP-4225. FSEditLog.logOpenFile() should persist accessTime 
    rather than modificationTime. (shv)

    HADOOP-4380. Made several new classes (Child, JVMId, 
    JobTrackerInstrumentation, QueueManager, ResourceEstimator, 
    TaskTrackerInstrumentation, and TaskTrackerMetricsInst) in 
    org.apache.hadoop.mapred  package private instead of public. (omalley)

  BUG FIXES

    HADOOP-3563.  Refactor the distributed upgrade code so that it is 
    easier to identify datanode and namenode related code. (dhruba)

    HADOOP-3640. Fix the read method in the NativeS3InputStream. (tomwhite via
    omalley)

    HADOOP-3711. Fixes the Streaming input parsing to properly find the 
    separator. (Amareshwari Sriramadasu via ddas)

    HADOOP-3725. Prevent TestMiniMRMapDebugScript from swallowing exceptions.
    (Steve Loughran via cdouglas)

    HADOOP-3726. Throw exceptions from TestCLI setup and teardown instead of
    swallowing them. (Steve Loughran via cdouglas)

    HADOOP-3721. Refactor CompositeRecordReader and related mapred.join classes
    to make them clearer. (cdouglas)

    HADOOP-3720. Re-read the config file when dfsadmin -refreshNodes is invoked
    so dfs.hosts and dfs.hosts.exclude are observed. (lohit vijayarenu via
    cdouglas)

    HADOOP-3485. Allow writing to files over fuse.
    (Pete Wyckoff via dhruba)

    HADOOP-3723. The flags to the libhdfs.create call can be treated as
    a bitmask. (Pete Wyckoff via dhruba)

    HADOOP-3643. Filter out completed tasks when asking for running tasks in
    the JobTracker web/ui. (Amar Kamat via omalley)

    HADOOP-3777. Ensure that Lzo compressors/decompressors correctly handle the
    case where native libraries aren't available. (Chris Douglas via acmurthy) 

    HADOOP-3728. Fix SleepJob so that it doesn't depend on temporary files,
    this ensures we can now run more than one instance of SleepJob
    simultaneously. (Chris Douglas via acmurthy) 

    HADOOP-3795. Fix saving image files on Namenode with different checkpoint
    stamps. (Lohit Vijayarenu via mahadev)
   
    HADOOP-3624. Improving createeditslog to create tree directory structure.
    (Lohit Vijayarenu via mahadev)

    HADOOP-3778. DFSInputStream.seek() did not retry in case of some errors.
    (Luo Ning via rangadi)

    HADOOP-3661. The handling of moving files deleted through fuse-dfs to
    Trash made similar to the behaviour from dfs shell.
    (Pete Wyckoff via dhruba)

    HADOOP-3819. Unset LANG and LC_CTYPE in saveVersion.sh to make it
    compatible with non-English locales. (Rong-En Fan via cdouglas)

    HADOOP-3848. Cache calls to getSystemDir in the TaskTracker instead of
    calling it for each task start. (acmurthy via omalley)

    HADOOP-3131. Fix reduce progress reporting for compressed intermediate
    data. (Matei Zaharia via acmurthy) 

    HADOOP-3796. fuse-dfs configuration is implemented as file system
    mount options. (Pete Wyckoff via dhruba)

    HADOOP-3836. Fix TestMultipleOutputs to correctly clean up. (Alejandro 
    Abdelnur via acmurthy)

    HADOOP-3805. Improve fuse-dfs write performance.
    (Pete Wyckoff via zshao)

    HADOOP-3846. Fix unit test CreateEditsLog to generate paths correctly. 
    (Lohit Vjayarenu via cdouglas)
    
    HADOOP-3904. Fix unit tests using the old dfs package name.
    (TszWo (Nicholas), SZE via johan)

    HADOOP-3319. Fix some HOD error messages to go stderr instead of
    stdout. (Vinod Kumar Vavilapalli via omalley)

    HADOOP-3907. Move INodeDirectoryWithQuota to its own .java file.
    (Tsz Wo (Nicholas), SZE via hairong)

    HADOOP-3919. Fix attribute name in hadoop-default for 
    mapred.jobtracker.instrumentation. (Ari Rabkin via omalley)

    HADOOP-3903. Change the package name for the servlets to be hdfs instead of
    dfs. (Tsz Wo (Nicholas) Sze via omalley)

    HADOOP-3773. Change Pipes to set the default map output key and value 
    types correctly. (Koji Noguchi via omalley)

    HADOOP-3952. Fix compilation error in TestDataJoin referencing dfs package.
    (omalley)

    HADOOP-3951. Fix package name for FSNamesystem logs and modify other
    hard-coded Logs to use the class name. (cdouglas)

    HADOOP-3889. Improve error reporting from HftpFileSystem, handling in
    DistCp. (Tsz Wo (Nicholas), SZE via cdouglas)

    HADOOP-3946. Fix TestMapRed after hadoop-3664. (tomwhite via omalley)

    HADOOP-3949. Remove duplicate jars from Chukwa. (Jerome Boulon via omalley)

    HADOOP-3933. DataNode sometimes sends up to io.byte.per.checksum bytes 
    more than required to client. (Ning Li via rangadi)

    HADOOP-3962. Shell command "fs -count" should support paths with different
    file systems. (Tsz Wo (Nicholas), SZE via mahadev)

    HADOOP-3957. Fix javac warnings in DistCp and TestCopyFiles. (Tsz Wo
    (Nicholas), SZE via cdouglas)

    HADOOP-3958. Fix TestMapRed to check the success of test-job. (omalley via
    acmurthy)

    HADOOP-3985. Fix TestHDFSServerPorts to use random ports.  (Hairong Kuang 
    via omalley)

    HADOOP-3964. Fix javadoc warnings introduced by FailMon. (dhruba)

    HADOOP-3785. Fix FileSystem cache to be case-insensitive for scheme and
    authority. (Bill de hOra via cdouglas)

    HADOOP-3506. Fix a rare NPE caused by error handling in S3. (Tom White via
    cdouglas)

    HADOOP-3705. Fix mapred.join parser to accept InputFormats named with
    underscore and static, inner classes. (cdouglas)

    HADOOP-4023. Fix javadoc warnings introduced when the HDFS javadoc was 
    made private. (omalley)

    HADOOP-4030. Remove lzop from the default list of codecs. (Arun Murthy via
    cdouglas)

    HADOOP-3961. Fix task disk space requirement estimates for virtual
    input jobs. Delays limiting task placement until after 10% of the maps
    have finished. (Ari Rabkin via omalley)

    HADOOP-2168. Fix problem with C++ record reader's progress not being
    reported to framework. (acmurthy via omalley)

    HADOOP-3966. Copy findbugs generated output files to PATCH_DIR while 
    running test-patch. (Ramya R via lohit)

    HADOOP-4037. Fix the eclipse plugin for versions of kfs and log4j. (nigel
    via omalley)

    HADOOP-3950. Cause the Mini MR cluster to wait for task trackers to 
    register before continuing. (enis via omalley)

    HADOOP-3910. Remove unused ClusterTestDFSNamespaceLogging and
    ClusterTestDFS. (Tsz Wo (Nicholas), SZE via cdouglas)

    HADOOP-3954. Disable record skipping by default. (Sharad Agarwal via
    cdouglas)

    HADOOP-4050. Fix TestFairScheduler to use absolute paths for the work
    directory. (Matei Zaharia via omalley)

    HADOOP-4069. Keep temporary test files from TestKosmosFileSystem under
    test.build.data instead of /tmp. (lohit via omalley)
 
    HADOOP-4078. Create test files for TestKosmosFileSystem in separate
    directory under test.build.data. (lohit)

    HADOOP-3968. Fix getFileBlockLocations calls to use FileStatus instead
    of Path reflecting the new API. (Pete Wyckoff via lohit)

    HADOOP-3963. libhdfs does not exit on its own, instead it returns error 
    to the caller and behaves as a true library. (Pete Wyckoff via dhruba)

    HADOOP-4100. Removes the cleanupTask scheduling from the Scheduler 
    implementations and moves it to the JobTracker. 
    (Amareshwari Sriramadasu via ddas)

    HADOOP-4097. Make hive work well with speculative execution turned on.
    (Joydeep Sen Sarma via dhruba)

    HADOOP-4113. Changes to libhdfs to not exit on its own, rather return
    an error code to the caller. (Pete Wyckoff via dhruba)

    HADOOP-4054. Remove duplicate lease removal during edit log loading.
    (hairong)

    HADOOP-4071. FSNameSystem.isReplicationInProgress should add an
    underReplicated block to the neededReplication queue using method 
    "add" not "update". (hairong)

    HADOOP-4154. Fix type warnings in WritableUtils. (szetszwo via omalley)

    HADOOP-4133. Log files generated by Hive should reside in the 
    build directory. (Prasad Chakka via dhruba)

    HADOOP-4094. Hive now has hive-default.xml and hive-site.xml similar
    to core hadoop. (Prasad Chakka via dhruba)

    HADOOP-4112. Handles cleanupTask in JobHistory 
    (Amareshwari Sriramadasu via ddas)

    HADOOP-3831. Very slow reading clients sometimes failed while reading.
    (rangadi)

    HADOOP-4155. Use JobTracker's start time while initializing JobHistory's
    JobTracker Unique String. (lohit) 

    HADOOP-4099. Fix null pointer when using HFTP from an 0.18 server.
    (dhruba via omalley)

    HADOOP-3570. Includes user specified libjar files in the client side 
    classpath path. (Sharad Agarwal via ddas)

    HADOOP-4129. Changed memory limits of TaskTracker and Tasks to be in
    KiloBytes rather than bytes. (Vinod Kumar Vavilapalli via acmurthy)

    HADOOP-4139. Optimize Hive multi group-by.
    (Namin Jain via dhruba)

    HADOOP-3911. Add a check to fsck options to make sure -files is not 
    the first option to resolve conflicts with GenericOptionsParser
    (lohit)

    HADOOP-3623. Refactor LeaseManager. (szetszwo)

    HADOOP-4125. Handles Reduce cleanup tip on the web ui.
    (Amareshwari Sriramadasu via ddas)

    HADOOP-4087. Hive Metastore API for php and python clients.
    (Prasad Chakka via dhruba)

    HADOOP-4197. Update DATA_TRANSFER_VERSION for HADOOP-3981. (szetszwo)

    HADOOP-4138. Refactor the Hive SerDe library to better structure
    the interfaces to the serializer and de-serializer.
    (Zheng Shao via dhruba)

    HADOOP-4195. Close compressor before returning to codec pool.
    (acmurthy via omalley)

    HADOOP-2403. Escapes some special characters before logging to 
    history files. (Amareshwari Sriramadasu via ddas)

    HADOOP-4200. Fix a bug in the test-patch.sh script.
    (Ramya R via nigel)

    HADOOP-4084. Add explain plan capabilities to Hive Query Language.
    (Ashish Thusoo via dhruba)

    HADOOP-4121. Preserve cause for exception if the initialization of
    HistoryViewer for JobHistory fails. (Amareshwari Sri Ramadasu via
    acmurthy) 

    HADOOP-4213. Fixes NPE in TestLimitTasksPerJobTaskScheduler.
    (Sreekanth Ramakrishnan via ddas)

    HADOOP-4077. Setting access and modification time for a file
    requires write permissions on the file. (dhruba)

    HADOOP-3592. Fix a couple of possible file leaks in FileUtil
    (Bill de hOra via rangadi)

    HADOOP-4120. Hive interactive shell records the time taken by a 
    query.  (Raghotham Murthy via dhruba)

    HADOOP-4090. The hive scripts pick up hadoop from HADOOP_HOME
    and then the path. (Raghotham Murthy via dhruba)

    HADOOP-4242. Remove extra ";" in FSDirectory that blocks compilation
    in some IDE's. (szetszwo via omalley)

    HADOOP-4249. Fix eclipse path to include the hsqldb.jar. (szetszwo via
    omalley)

    HADOOP-4247. Move InputSampler into org.apache.hadoop.mapred.lib, so that
    examples.jar doesn't depend on tools.jar. (omalley)

    HADOOP-4269. Fix the deprecation of LineReader by extending the new class
    into the old name and deprecating it. Also update the tests to test the 
    new class. (cdouglas via omalley)

    HADOOP-4280. Fix conversions between seconds in C and milliseconds in 
    Java for access times for files. (Pete Wyckoff via rangadi)

    HADOOP-4254. -setSpaceQuota command does not convert "TB" extenstion to
    terabytes properly. Implementation now uses StringUtils for parsing this.
    (Raghu Angadi)

    HADOOP-4259. Findbugs should run over tools.jar also. (cdouglas via 
    omalley)

    HADOOP-4275. Move public method isJobValidName from JobID to a private
    method in JobTracker. (omalley)

    HADOOP-4173. fix failures in TestProcfsBasedProcessTree and
    TestTaskTrackerMemoryManager tests. ProcfsBasedProcessTree and
    memory management in TaskTracker are disabled on Windows.
    (Vinod K V via rangadi)

    HADOOP-4189. Fixes the history blocksize & intertracker protocol version
    issues introduced as part of HADOOP-3245. (Amar Kamat via ddas)

    HADOOP-4190. Fixes the backward compatibility issue with Job History.
    introduced by HADOOP-3245 and HADOOP-2403. (Amar Kamat via ddas)

    HADOOP-4237. Fixes the TestStreamingBadRecords.testNarrowDown testcase.
    (Sharad Agarwal via ddas)

    HADOOP-4274. Capacity scheduler accidently modifies the underlying 
    data structures when browing the job lists. (Hemanth Yamijala via omalley)

    HADOOP-4309. Fix eclipse-plugin compilation. (cdouglas)

    HADOOP-4232. Fix race condition in JVM reuse when multiple slots become
    free. (ddas via acmurthy) 

    HADOOP-4302. Fix a race condition in TestReduceFetch that can yield false
    negatvies. (cdouglas)

    HADOOP-3942. Update distcp documentation to include features introduced in
    HADOOP-3873, HADOOP-3939. (Tsz Wo (Nicholas), SZE via cdouglas)

    HADOOP-4319. fuse-dfs dfs_read function returns as many bytes as it is
    told to read unlesss end-of-file is reached.  (Pete Wyckoff via dhruba)

    HADOOP-4246. Ensure we have the correct lower bound on the number of
    retries for fetching map-outputs; also fixed the case where the reducer
    automatically kills on too many unique map-outputs could not be fetched
    for small jobs. (Amareshwari Sri Ramadasu via acmurthy)  

    HADOOP-4163. Report FSErrors from map output fetch threads instead of
    merely logging them. (Sharad Agarwal via cdouglas)

    HADOOP-4261. Adds a setup task for jobs. This is required so that we 
    don't setup jobs that haven't been inited yet (since init could lead
    to job failure). Only after the init has successfully happened do we 
    launch the setupJob task. (Amareshwari Sriramadasu via ddas)

    HADOOP-4256. Removes Completed and Failed Job tables from 
    jobqueue_details.jsp. (Sreekanth Ramakrishnan via ddas)

    HADOOP-4267. Occasional exceptions during shutting down HSQLDB is logged 
    but not rethrown. (enis) 

    HADOOP-4018. The number of tasks for a single job cannot exceed a 
    pre-configured maximum value. (dhruba)

    HADOOP-4288. Fixes a NPE problem in CapacityScheduler. 
    (Amar Kamat via ddas)

    HADOOP-4014. Create hard links with 'fsutil hardlink' on Windows. (shv)

    HADOOP-4393. Merged org.apache.hadoop.fs.permission.AccessControlException
    and org.apache.hadoop.security.AccessControlIOException into a single
    class hadoop.security.AccessControlException. (omalley via acmurthy)

    HADOOP-4287. Fixes an issue to do with maintaining counts of running/pending
    maps/reduces. (Sreekanth Ramakrishnan via ddas)

    HADOOP-4361. Makes sure that jobs killed from command line are killed
    fast (i.e., there is a slot to run the cleanup task soon).
    (Amareshwari Sriramadasu via ddas)

    HADOOP-4400. Add "hdfs://" to fs.default.name on quickstart.html.
    (Jeff Hammerbacher via omalley)

    HADOOP-4378. Fix TestJobQueueInformation to use SleepJob rather than
    WordCount via TestMiniMRWithDFS. (Sreekanth Ramakrishnan via acmurthy) 

    HADOOP-4376. Fix formatting in hadoop-default.xml for
    hadoop.http.filter.initializers. (Enis Soztutar via acmurthy) 

    HADOOP-4410. Adds an extra arg to the API FileUtil.makeShellPath to
    determine whether to canonicalize file paths or not.
    (Amareshwari Sriramadasu via ddas)

    HADOOP-4236. Ensure un-initialized jobs are killed correctly on
    user-demand. (Sharad Agarwal via acmurthy) 

    HADOOP-4373. Fix calculation of Guaranteed Capacity for the
    capacity-scheduler. (Hemanth Yamijala via acmurthy) 

    HADOOP-4053. Schedulers must be notified when jobs complete. (Amar Kamat via omalley)

    HADOOP-4335. Fix FsShell -ls for filesystems without owners/groups. (David
    Phillips via cdouglas)

    HADOOP-4426. TestCapacityScheduler broke due to the two commits HADOOP-4053
    and HADOOP-4373. This patch fixes that. (Hemanth Yamijala via ddas)

    HADOOP-4418. Updates documentation in forrest for Mapred, streaming and pipes.
    (Amareshwari Sriramadasu via ddas)

    HADOOP-3155. Ensure that there is only one thread fetching 
    TaskCompletionEvents on TaskTracker re-init. (Dhruba Borthakur via
    acmurthy) 

    HADOOP-4425. Fix EditLogInputStream to overload the bulk read method.
    (cdouglas)

    HADOOP-4427. Adds the new queue/job commands to the manual.
    (Sreekanth Ramakrishnan via ddas)

    HADOOP-4278. Increase debug logging for unit test TestDatanodeDeath.
    Fix the case when primary is dead.  (dhruba via szetszwo)

    HADOOP-4423. Keep block length when the block recovery is triggered by
    append.  (szetszwo)

    HADOOP-4449. Fix dfsadmin usage. (Raghu Angadi via cdouglas)

    HADOOP-4455. Added TestSerDe so that unit tests can run successfully.
    (Ashish Thusoo via dhruba)

    HADOOP-4457. Fixes an input split logging problem introduced by
    HADOOP-3245. (Amareshwari Sriramadasu via ddas)

    HADOOP-4464. Separate out TestFileCreationClient from TestFileCreation.
    (Tsz Wo (Nicholas), SZE via cdouglas)

    HADOOP-4404. saveFSImage() removes files from a storage directory that do 
    not correspond to its type. (shv)

    HADOOP-4149. Fix handling of updates to the job priority, by changing the
    list of jobs to be keyed by the priority, submit time, and job tracker id.
    (Amar Kamat via omalley)

    HADOOP-4296. Fix job client failures by not retiring a job as soon as it
    is finished. (dhruba)

    HADOOP-4439. Remove configuration variables that aren't usable yet, in
    particular mapred.tasktracker.tasks.maxmemory and mapred.task.max.memory.
    (Hemanth Yamijala via omalley)

    HADOOP-4230. Fix for serde2 interface, limit operator, select * operator,
    UDF trim functions and sampling. (Ashish Thusoo via dhruba)

    HADOOP-4358. No need to truncate access time in INode. Also fixes NPE 
    in CreateEditsLog. (Raghu Angadi) 

    HADOOP-4387. TestHDFSFileSystemContract fails on windows nightly builds.
    (Raghu Angadi)

    HADOOP-4466. Ensure that SequenceFileOutputFormat isn't tied to Writables
    and can be used with other Serialization frameworks. (Chris Wensel via
    acmurthy)

    HADOOP-4525. Fix ipc.server.ipcnodelay originally missed in in HADOOP-2232.
    (cdouglas via Clint Morgan)

    HADOOP-4498. Ensure that JobHistory correctly escapes the job name so that
    regex patterns work. (Chris Wensel via acmurthy)

    HADOOP-4446. Modify guaranteed capacity labels in capacity scheduler's UI
    to reflect the information being displayed. (Sreekanth Ramakrishnan via 
    yhemanth)

    HADOOP-4282. Some user facing URLs are not filtered by user filters.
    (szetszwo)

    HADOOP-4595. Fixes two race conditions - one to do with updating free slot count,
    and another to do with starting the MapEventsFetcher thread. (ddas)

    HADOOP-4552. Fix a deadlock in RPC server. (Raghu Angadi)

    HADOOP-4471. Sort running jobs by priority in the capacity scheduler.
    (Amar Kamat via yhemanth) 

    HADOOP-4500. Fix MultiFileSplit to get the FileSystem from the relevant
    path rather than the JobClient. (Joydeep Sen Sarma via cdouglas)

Release 0.18.4 - Unreleased

  BUG FIXES

    HADOOP-5114. Remove timeout for accept() in DataNode. This makes accept() 
    fail in JDK on Windows and causes many tests to fail. (Raghu Angadi)

    HADOOP-5192. Block receiver should not remove a block that's created or
    being written by other threads. (hairong)
 
    HADOOP-5134. FSNamesystem#commitBlockSynchronization adds under-construction
    block locations to blocksMap. (Dhruba Borthakur via hairong)

    HADOOP-5412. Simulated DataNode should not write to a block that's being
    written by another thread. (hairong)

    HADOOP-5465. Fix the problem of blocks remaining under-replicated by
    providing synchronized modification to the counter xmitsInProgress in
    DataNode. (hairong)

    HADOOP-5557. Fixes some minor problems in TestOverReplicatedBlocks.
    (szetszwo)

    HADOOP-5644. Namenode is stuck in safe mode. (suresh Srinivas via hairong)

    HADOOP-6017. Lease Manager in NameNode does not handle certain characters
    in filenames. This results in fatal errors in Secondary NameNode and while
    restrating NameNode. (Tsz Wo (Nicholas), SZE via rangadi)

Release 0.18.3 - 2009-01-27

  IMPROVEMENTS

    HADOOP-4150. Include librecordio in hadoop releases. (Giridharan Kesavan
    via acmurthy)

    HADOOP-4668. Improve documentation for setCombinerClass to clarify the
    restrictions on combiners. (omalley)

  BUG FIXES

    HADOOP-4499. DFSClient should invoke checksumOk only once. (Raghu Angadi)

    HADOOP-4597. Calculate mis-replicated blocks when safe-mode is turned
    off manually. (shv)

    HADOOP-3121. lsr should keep listing the remaining items but not
    terminate if there is any IOException. (szetszwo)

    HADOOP-4610. Always calculate mis-replicated blocks when safe-mode is 
    turned off. (shv)

    HADOOP-3883. Limit namenode to assign at most one generation stamp for
    a particular block within a short period. (szetszwo)

    HADOOP-4556. Block went missing. (hairong)

    HADOOP-4643. NameNode should exclude excessive replicas when counting
    live replicas for a block. (hairong)

    HADOOP-4703. Should not wait for proxy forever in lease recovering.
    (szetszwo)

    HADOOP-4647. NamenodeFsck should close the DFSClient it has created.
    (szetszwo)

    HADOOP-4616. Fuse-dfs can handle bad values from FileSystem.read call.
    (Pete Wyckoff via dhruba)

    HADOOP-4061. Throttle Datanode decommission monitoring in Namenode.
    (szetszwo)

    HADOOP-4659. Root cause of connection failure is being lost to code that
    uses it for delaying startup. (Steve Loughran and Hairong via hairong)

    HADOOP-4614. Lazily open segments when merging map spills to avoid using
    too many file descriptors. (Yuri Pradkin via cdouglas)

    HADOOP-4257. The DFS client should pick only one datanode as the candidate
    to initiate lease recovery.  (Tsz Wo (Nicholas), SZE via dhruba)

    HADOOP-4713. Fix librecordio to handle records larger than 64k. (Christian
    Kunz via cdouglas)

    HADOOP-4635. Fix a memory leak in fuse dfs. (pete wyckoff via mahadev)

    HADOOP-4714. Report status between merges and make the number of records
    between progress reports configurable. (Jothi Padmanabhan via cdouglas)

    HADOOP-4726. Fix documentation typos "the the". (Edward J. Yoon via
    szetszwo)

    HADOOP-4679. Datanode prints tons of log messages: waiting for threadgroup
    to exit, active threads is XX. (hairong)

    HADOOP-4746. Job output directory should be normalized. (hairong)

    HADOOP-4717. Removal of default port# in NameNode.getUri() causes a
    map/reduce job failed to prompt temporary output. (hairong)

    HADOOP-4778. Check for zero size block meta file when updating a block.
    (szetszwo)

    HADOOP-4742. Replica gets deleted by mistake. (Wang Xu via hairong)

    HADOOP-4702. Failed block replication leaves an incomplete block in
    receiver's tmp data directory. (hairong)

    HADOOP-4613. Fix block browsing on Web UI. (Johan Oskarsson via shv)

    HADOOP-4806. HDFS rename should not use src path as a regular expression.
    (szetszwo)

    HADOOP-4795. Prevent lease monitor getting into an infinite loop when
    leases and the namespace tree does not match. (szetszwo)

    HADOOP-4620. Fixes Streaming to handle well the cases of map/reduce with empty
    input/output. (Ravi Gummadi via ddas)

    HADOOP-4857. Fixes TestUlimit to have exactly 1 map in the jobs spawned.
    (Ravi Gummadi via ddas)

    HADOOP-4810. Data lost at cluster startup time. (hairong)

    HADOOP-4797. Improve how RPC server reads and writes large buffers. Avoids
    soft-leak of direct buffers and excess copies in NIO layer. (Raghu Angadi)

    HADOOP-4840. TestNodeCount sometimes fails with NullPointerException.
    (hairong)

    HADOOP-4904. Fix deadlock while leaving safe mode. (shv)

    HADOOP-1980. 'dfsadmin -safemode enter' should prevent the namenode from
    leaving safemode automatically. (shv & Raghu Angadi)

    HADOOP-4951. Lease monitor should acquire the LeaseManager lock but not the
    Monitor lock. (szetszwo)

    HADOOP-4935. processMisReplicatedBlocks() should not clear 
    excessReplicateMap. (shv)

    HADOOP-4961. Fix ConcurrentModificationException in lease recovery 
    of empty files. (shv)

    HADOOP-4971. A long (unexpected) delay at datanodes could make subsequent
    block reports from many datanode at the same time. (Raghu Angadi)
    
    HADOOP-4910. NameNode should exclude replicas when choosing excessive
    replicas to delete to avoid data lose. (hairong)

    HADOOP-4983. Fixes a problem in updating Counters in the status reporting.
    (Amareshwari Sriramadasu via ddas)

Release 0.18.2 - 2008-11-03

  BUG FIXES

    HADOOP-3614. Fix a bug that Datanode may use an old GenerationStamp to get
    meta file. (szetszwo)

    HADOOP-4314. Simulated datanodes should not include blocks that are still
    being written in their block report. (Raghu Angadi)

    HADOOP-4228. dfs datanode metrics, bytes_read and bytes_written, overflow
    due to incorrect type used. (hairong)

    HADOOP-4395. The FSEditLog loading is incorrect for the case OP_SET_OWNER.
    (szetszwo)

    HADOOP-4351. FSNamesystem.getBlockLocationsInternal throws
    ArrayIndexOutOfBoundsException. (hairong)

    HADOOP-4403. Make TestLeaseRecovery and TestFileCreation more robust.
    (szetszwo)

    HADOOP-4292. Do not support append() for LocalFileSystem. (hairong)

    HADOOP-4399. Make fuse-dfs multi-thread access safe.
    (Pete Wyckoff via dhruba)

    HADOOP-4369. Use setMetric(...) instead of incrMetric(...) for metrics
    averages.  (Brian Bockelman via szetszwo)

    HADOOP-4469. Rename and add the ant task jar file to the tar file. (nigel)

    HADOOP-3914. DFSClient sends Checksum Ok only once for a block. 
    (Christian Kunz via hairong)
 
    HADOOP-4467. SerializationFactory now uses the current context ClassLoader
    allowing for user supplied Serialization instances. (Chris Wensel via
    acmurthy)

    HADOOP-4517. Release FSDataset lock before joining ongoing create threads.
    (szetszwo)
 
    HADOOP-4526. fsck failing with NullPointerException. (hairong)

    HADOOP-4483 Honor the max parameter in DatanodeDescriptor.getBlockArray(..)
    (Ahad Rana and Hairong Kuang via szetszwo)

    HADOOP-4340. Correctly set the exit code from JobShell.main so that the
    'hadoop jar' command returns the right code to the user. (acmurthy)

  NEW FEATURES

    HADOOP-2421.  Add jdiff output to documentation, listing all API
    changes from the prior release.  (cutting)

Release 0.18.1 - 2008-09-17

  IMPROVEMENTS

    HADOOP-3934. Upgrade log4j to 1.2.15. (omalley)

  BUG FIXES

    HADOOP-3995. In case of quota failure on HDFS, rename does not restore
    source filename. (rangadi)

    HADOOP-3821. Prevent SequenceFile and IFile from duplicating codecs in
    CodecPool when closed more than once. (Arun Murthy via cdouglas)

    HADOOP-4040. Remove coded default of the IPC idle connection timeout
    from the TaskTracker, which was causing HDFS client connections to not be 
    collected. (ddas via omalley)

    HADOOP-4046. Made WritableComparable's constructor protected instead of 
    private to re-enable class derivation. (cdouglas via omalley)

    HADOOP-3940. Fix in-memory merge condition to wait when there are no map
    outputs or when the final map outputs are being fetched without contention.
    (cdouglas)

Release 0.18.0 - 2008-08-19

  INCOMPATIBLE CHANGES

    HADOOP-2703.  The default options to fsck skips checking files
    that are being written to. The output of fsck is incompatible
    with previous release. (lohit vijayarenu via dhruba) 

    HADOOP-2865. FsShell.ls() printout format changed to print file names
    in the end of the line. (Edward J. Yoon via shv)

    HADOOP-3283. The Datanode has a RPC server. It currently supports
    two RPCs: the first RPC retrives the metadata about a block and the
    second RPC sets the generation stamp of an existing block.
    (Tsz Wo (Nicholas), SZE via dhruba)

    HADOOP-2797. Code related to upgrading to 0.14 (Block CRCs) is 
    removed. As result, upgrade to 0.18 or later from 0.13 or earlier
    is not supported. If upgrading from 0.13 or earlier is required,
    please upgrade to an intermediate version (0.14-0.17) and then
    to this version. (rangadi)

    HADOOP-544. This issue introduces new classes JobID, TaskID and 
    TaskAttemptID, which should be used instead of their string counterparts.
    Functions in JobClient, TaskReport, RunningJob, jobcontrol.Job and 
    TaskCompletionEvent that use string arguments are deprecated in favor 
    of the corresponding ones that use ID objects. Applications can use 
    xxxID.toString() and xxxID.forName() methods to convert/restore objects 
    to/from strings. (Enis Soztutar via ddas)

    HADOOP-2188. RPC client sends a ping rather than throw timeouts.
    RPC server does not throw away old RPCs. If clients and the server are on
    different versions, they are not able to function well. In addition,
    The property ipc.client.timeout is removed from the default hadoop
    configuration. It also removes metrics RpcOpsDiscardedOPsNum. (hairong)

    HADOOP-2181. This issue adds logging for input splits in Jobtracker log 
    and jobHistory log. Also adds web UI for viewing input splits in job UI 
    and history UI. (Amareshwari Sriramadasu via ddas)

    HADOOP-3226. Run combiners multiple times over map outputs as they
    are merged in both the map and the reduce tasks. (cdouglas via omalley)

    HADOOP-3329.  DatanodeDescriptor objects should not be stored in the
    fsimage. (dhruba)

    HADOOP-2656.  The Block object has a generation stamp inside it.
    Existing blocks get a generation stamp of 0. This is needed to support
    appends. (dhruba)

    HADOOP-3390. Removed deprecated ClientProtocol.abandonFileInProgress().
    (Tsz Wo (Nicholas), SZE via rangadi)

    HADOOP-3405. Made some map/reduce internal classes non-public:
    MapTaskStatus, ReduceTaskStatus, JobSubmissionProtocol, 
    CompletedJobStatusStore. (enis via omaley)

    HADOOP-3265. Removed depcrecated API getFileCacheHints().
    (Lohit Vijayarenu via rangadi)

    HADOOP-3310. The namenode instructs the primary datanode to do lease
    recovery. The block gets a new  generation stamp.
    (Tsz Wo (Nicholas), SZE via dhruba)

    HADOOP-2909. Improve IPC idle connection management. Property
    ipc.client.maxidletime is removed from the default configuration,
    instead it is defined as twice of the ipc.client.connection.maxidletime.
    A connection with outstanding requests won't be treated as idle.
    (hairong)

    HADOOP-3459. Change in the output format of dfs -ls to more closely match
    /bin/ls. New format is: perm repl owner group size date name
    (Mukund Madhugiri via omally)

    HADOOP-3113. An fsync invoked on a HDFS file really really
    persists data! The datanode moves blocks in the tmp directory to 
    the real block directory on a datanode-restart. (dhruba)

    HADOOP-3452. Change fsck to return non-zero status for a corrupt
    FileSystem. (lohit vijayarenu via cdouglas)

    HADOOP-3193. Include the address of the client that found the corrupted
    block in the log. Also include a CorruptedBlocks metric to track the size
    of the corrupted block map. (cdouglas)

    HADOOP-3512. Separate out the tools into a tools jar. (omalley)

    HADOOP-3598. Ensure that temporary task-output directories are not created
    if they are not necessary e.g. for Maps with no side-effect files.
    (acmurthy)

    HADOOP-3665. Modify WritableComparator so that it only creates instances
    of the keytype if the type does not define a WritableComparator. Calling
    the superclass compare will throw a NullPointerException. Also define
    a RawComparator for NullWritable and permit it to be written as a key
    to SequenceFiles. (cdouglas)

    HADOOP-3673. Avoid deadlock caused by DataNode RPC receoverBlock().
    (Tsz Wo (Nicholas), SZE via rangadi)

  NEW FEATURES

    HADOOP-3074. Provides a UrlStreamHandler for DFS and other FS,
    relying on FileSystem (taton)

    HADOOP-2585. Name-node imports namespace data from a recent checkpoint
    accessible via a NFS mount. (shv)

    HADOOP-3061. Writable types for doubles and bytes. (Andrzej
    Bialecki via omalley)

    HADOOP-2857. Allow libhdfs to set jvm options. (Craig Macdonald
    via omalley)

    HADOOP-3317. Add default port for HDFS namenode.  The port in
    "hdfs:" URIs now defaults to 8020, so that one may simply use URIs
    of the form "hdfs://example.com/dir/file". (cutting)

    HADOOP-2019. Adds support for .tar, .tgz and .tar.gz files in 
    DistributedCache (Amareshwari Sriramadasu via ddas)

    HADOOP-3058. Add FSNamesystem status metrics. 
    (Lohit Vjayarenu via rangadi)

    HADOOP-1915. Allow users to specify counters via strings instead
    of enumerations. (tomwhite via omalley)

    HADOOP-2065. Delay invalidating corrupt replicas of block until its 
    is removed from under replicated state. If all replicas are found to 
    be corrupt, retain all copies and mark the block as corrupt.
    (Lohit Vjayarenu via rangadi)

    HADOOP-3221. Adds org.apache.hadoop.mapred.lib.NLineInputFormat, which 
    splits files into splits each of N lines. N can be specified by 
    configuration property "mapred.line.input.format.linespermap", which
    defaults to 1. (Amareshwari Sriramadasu via ddas) 

    HADOOP-3336. Direct a subset of annotated FSNamesystem calls for audit
    logging. (cdouglas)

    HADOOP-3400. A new API FileSystem.deleteOnExit() that facilitates
    handling of temporary files in HDFS. (dhruba)

    HADOOP-4.  Add fuse-dfs to contrib, permitting one to mount an
    HDFS filesystem on systems that support FUSE, e.g., Linux.
    (Pete Wyckoff via cutting)

    HADOOP-3246. Add FTPFileSystem.  (Ankur Goel via cutting)

    HADOOP-3250. Extend FileSystem API to allow appending to files.
    (Tsz Wo (Nicholas), SZE via cdouglas)

    HADOOP-3177. Implement Syncable interface for FileSystem.
    (Tsz Wo (Nicholas), SZE via dhruba)

    HADOOP-1328. Implement user counters in streaming. (tomwhite via
    omalley)

    HADOOP-3187. Quotas for namespace management. (Hairong Kuang via ddas)

    HADOOP-3307. Support for Archives in Hadoop. (Mahadev Konar via ddas)

    HADOOP-3460. Add SequenceFileAsBinaryOutputFormat to permit direct
    writes of serialized data. (Koji Noguchi via cdouglas)

    HADOOP-3230. Add ability to get counter values from command
    line. (tomwhite via omalley)

    HADOOP-930. Add support for native S3 files.  (tomwhite via cutting)

    HADOOP-3502. Quota API needs documentation in Forrest. (hairong)

    HADOOP-3413. Allow SequenceFile.Reader to use serialization
    framework. (tomwhite via omalley)

    HADOOP-3541. Import of the namespace from a checkpoint documented 
    in hadoop user guide. (shv)

  IMPROVEMENTS

    HADOOP-3677. Simplify generation stamp upgrade by making is a 
    local upgrade on datandodes. Deleted distributed upgrade.
    (rangadi)
   
    HADOOP-2928. Remove deprecated FileSystem.getContentLength().
    (Lohit Vijayarenu via rangadi)

    HADOOP-3130. Make the connect timeout smaller for getFile.
    (Amar Ramesh Kamat via ddas)

    HADOOP-3160. Remove deprecated exists() from ClientProtocol and 
    FSNamesystem (Lohit Vjayarenu via rangadi)

    HADOOP-2910. Throttle IPC Clients during bursts of requests or
    server slowdown. Clients retry connection for up to 15 minutes
    when socket connection times out. (hairong)

    HADOOP-3295. Allow TextOutputFormat to use configurable spearators.
    (Zheng Shao via cdouglas).

    HADOOP-3308. Improve QuickSort by excluding values eq the pivot from the
    partition. (cdouglas)

    HADOOP-2461. Trim property names in configuration.
    (Tsz Wo (Nicholas), SZE via shv)

    HADOOP-2799. Deprecate o.a.h.io.Closable in favor of java.io.Closable.
    (Tsz Wo (Nicholas), SZE via cdouglas)

    HADOOP-3345. Enhance the hudson-test-patch target to cleanup messages,
    fix minor defects, and add eclipse plugin and python unit tests. (nigel)

    HADOOP-3144. Improve robustness of LineRecordReader by defining a maximum
    line length (mapred.linerecordreader.maxlength), thereby avoiding reading
    too far into the following split. (Zheng Shao via cdouglas)

    HADOOP-3334. Move lease handling from FSNamesystem into a seperate class.
    (Tsz Wo (Nicholas), SZE via rangadi)

    HADOOP-3332. Reduces the amount of logging in Reducer's shuffle phase.
    (Devaraj Das)

    HADOOP-3355. Enhances Configuration class to accept hex numbers for getInt
    and getLong. (Amareshwari Sriramadasu via ddas)

    HADOOP-3350. Add an argument to distcp to permit the user to limit the
    number of maps. (cdouglas)

    HADOOP-3013. Add corrupt block reporting to fsck.
    (lohit vijayarenu via cdouglas)

    HADOOP-3377. Remove TaskRunner::replaceAll and replace with equivalent
    String::replace. (Brice Arnould via cdouglas)

    HADOOP-3398. Minor improvement to a utility function in that participates
    in backoff calculation. (cdouglas)

    HADOOP-3381. Clear referenced when directories are deleted so that 
    effect of memory leaks are not multiplied. (rangadi)

    HADOOP-2867. Adds the task's CWD to its LD_LIBRARY_PATH. 
    (Amareshwari Sriramadasu via ddas)

    HADOOP-3232. DU class runs the 'du' command in a seperate thread so
    that it does not block user. DataNode misses heartbeats in large
    nodes otherwise. (Johan Oskarsson via rangadi)

    HADOOP-3035. During block transfers between datanodes, the receiving
    datanode, now can report corrupt replicas received from src node to
    the namenode. (Lohit Vijayarenu via rangadi)

    HADOOP-3434. Retain the cause of the bind failure in Server::bind.
    (Steve Loughran via cdouglas)

    HADOOP-3429. Increases the size of the buffers used for the communication
    for Streaming jobs. (Amareshwari Sriramadasu via ddas)

    HADOOP-3486. Change default for initial block report to 0 seconds
    and document it. (Sanjay Radia via omalley)

    HADOOP-3448. Improve the text in the assertion making sure the
    layout versions are consistent in the data node. (Steve Loughran
    via omalley)

    HADOOP-2095. Improve the Map-Reduce shuffle/merge by cutting down
    buffer-copies; changed intermediate sort/merge to use the new IFile format
    rather than SequenceFiles and compression of map-outputs is now
    implemented by compressing the entire file rather than SequenceFile
    compression. Shuffle also has been changed to use a simple byte-buffer
    manager rather than the InMemoryFileSystem. 
    Configuration changes to hadoop-default.xml:
      deprecated mapred.map.output.compression.type 
    (acmurthy)

    HADOOP-236. JobTacker now refuses connection from a task tracker with a 
    different version number. (Sharad Agarwal via ddas)

    HADOOP-3427. Improves the shuffle scheduler. It now waits for notifications
    from shuffle threads when it has scheduled enough, before scheduling more.
    (ddas)

    HADOOP-2393. Moves the handling of dir deletions in the tasktracker to
    a separate thread. (Amareshwari Sriramadasu via ddas)

    HADOOP-3501. Deprecate InMemoryFileSystem. (cutting via omalley)

    HADOOP-3366. Stall the shuffle while in-memory merge is in progress.
    (acmurthy) 

    HADOOP-2916. Refactor src structure, but leave package structure alone.
    (Raghu Angadi via mukund) 

    HADOOP-3492. Add forrest documentation for user archives.
    (Mahadev Konar via hairong)

    HADOOP-3467. Improve documentation for FileSystem::deleteOnExit.
    (Tsz Wo (Nicholas), SZE via cdouglas)

    HADOOP-3379. Documents stream.non.zero.exit.status.is.failure for Streaming.
    (Amareshwari Sriramadasu via ddas)

    HADOOP-3096. Improves documentation about the Task Execution Environment in 
    the Map-Reduce tutorial. (Amareshwari Sriramadasu via ddas)

    HADOOP-2984. Add forrest documentation for DistCp. (cdouglas)

    HADOOP-3406. Add forrest documentation for Profiling.
    (Amareshwari Sriramadasu via ddas)

    HADOOP-2762. Add forrest documentation for controls of memory limits on 
    hadoop daemons and Map-Reduce tasks. (Amareshwari Sriramadasu via ddas)

    HADOOP-3535. Fix documentation and name of IOUtils.close to
    reflect that it should only be used in cleanup contexts. (omalley)

    HADOOP-3593. Updates the mapred tutorial. (ddas)

    HADOOP-3547. Documents the way in which native libraries can be distributed
    via the DistributedCache. (Amareshwari Sriramadasu via ddas)

    HADOOP-3606. Updates the Streaming doc. (Amareshwari Sriramadasu via ddas) 

    HADOOP-3532. Add jdiff reports to the build scripts. (omalley)

    HADOOP-3100. Develop tests to test the DFS command line interface. (mukund)

    HADOOP-3688. Fix up HDFS docs. (Robert Chansler via hairong)

  OPTIMIZATIONS

    HADOOP-3274. The default constructor of BytesWritable creates empty 
    byte array. (Tsz Wo (Nicholas), SZE via shv)

    HADOOP-3272. Remove redundant copy of Block object in BlocksMap.
    (Lohit Vjayarenu via shv)

    HADOOP-3164. Reduce DataNode CPU usage by using FileChannel.tranferTo().
    On Linux DataNode takes 5 times less CPU while serving data. Results may
    vary on other platforms. (rangadi)

    HADOOP-3248. Optimization of saveFSImage. (Dhruba via shv)

    HADOOP-3297. Fetch more task completion events from the job
    tracker and task tracker. (ddas via omalley)

    HADOOP-3364. Faster image and log edits loading. (shv)

    HADOOP-3369. Fast block processing during name-node startup. (shv)

    HADOOP-1702. Reduce buffer copies when data is written to DFS. 
    DataNodes take 30% less CPU while writing data. (rangadi)

    HADOOP-3095. Speed up split generation in the FileInputSplit,
    especially for non-HDFS file systems. Deprecates
    InputFormat.validateInput. (tomwhite via omalley)

    HADOOP-3552. Add forrest documentation for Hadoop commands.
    (Sharad Agarwal via cdouglas)

  BUG FIXES

    HADOOP-2905. 'fsck -move' triggers NPE in NameNode. 
    (Lohit Vjayarenu via rangadi)

    Increment ClientProtocol.versionID missed by HADOOP-2585. (shv)

    HADOOP-3254. Restructure internal namenode methods that process
    heartbeats to use well-defined BlockCommand object(s) instead of 
    using the base java Object. (Tsz Wo (Nicholas), SZE via dhruba)

    HADOOP-3176.  Change lease record when a open-for-write-file 
    gets renamed. (dhruba)

    HADOOP-3269.  Fix a case when namenode fails to restart
    while processing a lease record.  ((Tsz Wo (Nicholas), SZE via dhruba)

    HADOOP-3282. Port issues in TestCheckpoint resolved. (shv)

    HADOOP-3268. file:// URLs issue in TestUrlStreamHandler under Windows.
    (taton)

    HADOOP-3127. Deleting files in trash should really remove them.
    (Brice Arnould via omalley)

    HADOOP-3300. Fix locking of explicit locks in NetworkTopology.
    (tomwhite via omalley)

    HADOOP-3270. Constant DatanodeCommands are stored in static final
    immutable variables for better code clarity.  
    (Tsz Wo (Nicholas), SZE via dhruba)

    HADOOP-2793. Fix broken links for worst performing shuffle tasks in
    the job history page. (Amareshwari Sriramadasu via ddas)

    HADOOP-3313. Avoid unnecessary calls to System.currentTimeMillis
    in RPC::Invoker. (cdouglas)

    HADOOP-3318. Recognize "Darwin" as an alias for "Mac OS X" to
    support Soylatte. (Sam Pullara via omalley)

    HADOOP-3301. Fix misleading error message when S3 URI hostname
    contains an underscore. (tomwhite via omalley)

    HADOOP-3338. Fix Eclipse plugin to compile after HADOOP-544 was
    committed. Updated all references to use the new JobID representation.
    (taton via nigel)

    HADOOP-3337. Loading FSEditLog was broken by HADOOP-3283 since it 
    changed Writable serialization of DatanodeInfo. This patch handles it.
    (Tsz Wo (Nicholas), SZE via rangadi)

    HADOOP-3101. Prevent JobClient from throwing an exception when printing
    usage. (Edward J. Yoon via cdouglas)

    HADOOP-3119. Update javadoc for Text::getBytes to better describe its
    behavior. (Tim Nelson via cdouglas)

    HADOOP-2294. Fix documentation in libhdfs to refer to the correct free
    function. (Craig Macdonald via cdouglas)

    HADOOP-3335. Prevent the libhdfs build from deleting the wrong
    files on make clean. (cutting via omalley)

    HADOOP-2930. Make {start,stop}-balancer.sh work even if hadoop-daemon.sh
    is not in the PATH. (Spiros Papadimitriou via hairong)

    HADOOP-3085. Catch Exception in metrics util classes to ensure that
    misconfigured metrics don't prevent others from updating. (cdouglas)

    HADOOP-3299. CompositeInputFormat should configure the sub-input
    formats. (cdouglas via omalley)

    HADOOP-3309. Lower io.sort.mb and fs.inmemory.size.mb for MiniMRDFSSort
    unit test so it passes on Windows. (lohit vijayarenu via cdouglas)

    HADOOP-3348. TestUrlStreamHandler should set URLStreamFactory after
    DataNodes are initialized. (Lohit Vijayarenu via rangadi)

    HADOOP-3371. Ignore InstanceAlreadyExistsException from
    MBeanUtil::registerMBean. (lohit vijayarenu via cdouglas)

    HADOOP-3349. A file rename was incorrectly changing the name inside a
    lease record. (Tsz Wo (Nicholas), SZE via dhruba)

    HADOOP-3365. Removes an unnecessary copy of the key from SegmentDescriptor
    to MergeQueue. (Devaraj Das)

    HADOOP-3388. Fix for TestDatanodeBlockScanner to handle blocks with
    generation stamps in them.  (dhruba)

    HADOOP-3203. Fixes TaskTracker::localizeJob to pass correct file sizes
    for the jarfile and the jobfile. (Amareshwari Sriramadasu via ddas)

    HADOOP-3391. Fix a findbugs warning introduced by HADOOP-3248 (rangadi)

    HADOOP-3393. Fix datanode shutdown to call DataBlockScanner::shutdown and
    close its log, even if the scanner thread is not running. (lohit vijayarenu
    via cdouglas)

    HADOOP-3399. A debug message was logged at info level. (rangadi)

    HADOOP-3396. TestDatanodeBlockScanner occationally fails. 
    (Lohit Vijayarenu via rangadi)

    HADOOP-3339. Some of the failures on 3rd datanode in DFS write pipelie 
    are not detected properly. This could lead to hard failure of client's
    write operation. (rangadi)

    HADOOP-3409. Namenode should save the root inode into fsimage. (hairong)

    HADOOP-3296. Fix task cache to work for more than two levels in the cache
    hierarchy. This also adds a new counter to track cache hits at levels
    greater than two. (Amar Kamat via cdouglas)

    HADOOP-3375. Lease paths were sometimes not removed from 
    LeaseManager.sortedLeasesByPath. (Tsz Wo (Nicholas), SZE via dhruba)

    HADOOP-3424. Values returned by getPartition should be checked to
    make sure they are in the range 0 to #reduces - 1 (cdouglas via
    omalley)

    HADOOP-3408. Change FSNamesystem to send its metrics as integers to
    accommodate collectors that don't support long values. (lohit vijayarenu
    via cdouglas)

    HADOOP-3403. Fixes a problem in the JobTracker to do with handling of lost
    tasktrackers. (Arun Murthy via ddas)

    HADOOP-1318. Completed maps are not failed if the number of reducers are
    zero. (Amareshwari Sriramadasu via ddas).

    HADOOP-3351. Fixes the history viewer tool to not do huge StringBuffer
    allocations. (Amareshwari Sriramadasu via ddas)

    HADOOP-3419. Fixes TestFsck to wait for updates to happen before
    checking results to make the test more reliable. (Lohit Vijaya
    Renu via omalley)

    HADOOP-3259. Makes failure to read system properties due to a
    security manager non-fatal. (Edward Yoon via omalley)

    HADOOP-3451. Update libhdfs to use FileSystem::getFileBlockLocations
    instead of removed getFileCacheHints. (lohit vijayarenu via cdouglas)

    HADOOP-3401. Update FileBench to set the new
    "mapred.work.output.dir" property to work post-3041. (cdouglas via omalley)

    HADOOP-2669. DFSClient locks pendingCreates appropriately. (dhruba)
 
    HADOOP-3410. Fix KFS implemenation to return correct file
    modification time.  (Sriram Rao via cutting)

    HADOOP-3340. Fix DFS metrics for BlocksReplicated, HeartbeatsNum, and
    BlockReportsAverageTime. (lohit vijayarenu via cdouglas)

    HADOOP-3435. Remove the assuption in the scripts that bash is at
    /bin/bash and fix the test patch to require bash instead of sh.
    (Brice Arnould via omalley)

    HADOOP-3471. Fix spurious errors from TestIndexedSort and add additional
    logging to let failures be reproducible. (cdouglas)

    HADOOP-3443. Avoid copying map output across partitions when renaming a
    single spill. (omalley via cdouglas)

    HADOOP-3454. Fix Text::find to search only valid byte ranges. (Chad Whipkey
    via cdouglas)

    HADOOP-3417. Removes the static configuration variable,
    commandLineConfig from JobClient. Moves the cli parsing from
    JobShell to GenericOptionsParser.  Thus removes the class
    org.apache.hadoop.mapred.JobShell.  (Amareshwari Sriramadasu via
    ddas)

    HADOOP-2132. Only RUNNING/PREP jobs can be killed. (Jothi Padmanabhan 
    via ddas)

    HADOOP-3476. Code cleanup in fuse-dfs.
    (Peter Wyckoff via dhruba)

    HADOOP-2427. Ensure that the cwd of completed tasks is cleaned-up
    correctly on task-completion. (Amareshwari Sri Ramadasu via acmurthy) 

    HADOOP-2565. Remove DFSPath cache of FileStatus. 
    (Tsz Wo (Nicholas), SZE via hairong)

    HADOOP-3326. Cleanup the local-fs and in-memory merge in the ReduceTask by
    spawing only one thread each for the on-disk and in-memory merge.
    (Sharad Agarwal via acmurthy)

    HADOOP-3493. Fix TestStreamingFailure to use FileUtil.fullyDelete to
    ensure correct cleanup. (Lohit Vijayarenu via acmurthy) 

    HADOOP-3455. Fix NPE in ipc.Client in case of connection failure and
    improve its synchronization. (hairong)

    HADOOP-3240. Fix a testcase to not create files in the current directory.
    Instead the file is created in the test directory (Mahadev Konar via ddas)

    HADOOP-3496.  Fix failure in TestHarFileSystem.testArchives due to change
    in HADOOP-3095.  (tomwhite)

    HADOOP-3135. Get the system directory from the JobTracker instead of from
    the conf. (Subramaniam Krishnan via ddas)

    HADOOP-3503. Fix a race condition when client and namenode start
    simultaneous recovery of the same block.  (dhruba & Tsz Wo
    (Nicholas), SZE)

    HADOOP-3440. Fixes DistributedCache to not create symlinks for paths which
    don't have fragments even when createSymLink is true. 
    (Abhijit Bagri via ddas) 

    HADOOP-3463. Hadoop-daemons script should cd to $HADOOP_HOME. (omalley)

    HADOOP-3489. Fix NPE in SafeModeMonitor. (Lohit Vijayarenu via shv)

    HADOOP-3509. Fix NPE in FSNamesystem.close. (Tsz Wo (Nicholas), SZE via 
    shv)

    HADOOP-3491. Name-node shutdown causes InterruptedException in 
    ResolutionMonitor. (Lohit Vijayarenu via shv)

    HADOOP-3511. Fixes namenode image to not set the root's quota to an
    invalid value when the quota was not saved in the image. (hairong)

    HADOOP-3516. Ensure the JobClient in HadoopArchives is initialized
    with a configuration. (Subramaniam Krishnan via omalley)

    HADOOP-3513. Improve NNThroughputBenchmark log messages. (shv)

    HADOOP-3519.  Fix NPE in DFS FileSystem rename.  (hairong via tomwhite)
    
    HADOOP-3528. Metrics FilesCreated and files_deleted metrics
    do not match. (Lohit via Mahadev)

    HADOOP-3418. When a directory is deleted, any leases that point to files
    in the subdirectory are removed. ((Tsz Wo (Nicholas), SZE via dhruba)

    HADOOP-3542. Diables the creation of _logs directory for the archives
    directory. (Mahadev Konar via ddas)

    HADOOP-3544. Fixes a documentation issue for hadoop archives.
    (Mahadev Konar via ddas)

    HADOOP-3517. Fixes a problem in the reducer due to which the last InMemory
    merge may be missed. (Arun Murthy via ddas)

    HADOOP-3548. Fixes build.xml to copy all *.jar files to the dist.
    (Owen O'Malley via ddas)

    HADOOP-3363. Fix unformatted storage detection in FSImage. (shv)

    HADOOP-3560. Fixes a problem to do with split creation in archives.
    (Mahadev Konar via ddas)

    HADOOP-3545. Fixes a overflow problem in archives.
    (Mahadev Konar via ddas)

    HADOOP-3561. Prevent the trash from deleting its parent directories.
    (cdouglas)

    HADOOP-3575. Fix the clover ant target after package refactoring.
    (Nigel Daley via cdouglas)

    HADOOP-3539.  Fix the tool path in the bin/hadoop script under
    cygwin. (Tsz Wo (Nicholas), Sze via omalley)

    HADOOP-3520.  TestDFSUpgradeFromImage triggers a race condition in the
    Upgrade Manager. Fixed. (dhruba)

    HADOOP-3586. Provide deprecated, backwards compatibile semantics for the
    combiner to be run once and only once on each record. (cdouglas)

    HADOOP-3533. Add deprecated methods to provide API compatibility
    between 0.18 and 0.17. Remove the deprecated methods in trunk. (omalley)

    HADOOP-3580. Fixes a problem to do with specifying a har as an input to 
    a job. (Mahadev Konar via ddas)

    HADOOP-3333. Don't assign a task to a tasktracker that it failed to  
    execute earlier (used to happen in the case of lost tasktrackers where
    the tasktracker would reinitialize and bind to a different port). 
    (Jothi Padmanabhan and Arun Murthy via ddas)

    HADOOP-3534. Log IOExceptions that happen in closing the name
    system when the NameNode shuts down. (Tsz Wo (Nicholas) Sze via omalley)

    HADOOP-3546. TaskTracker re-initialization gets stuck in cleaning up.
    (Amareshwari Sriramadasu via ddas)

    HADOOP-3576. Fix NullPointerException when renaming a directory
    to its subdirectory. (Tse Wo (Nicholas), SZE via hairong)

    HADOOP-3320. Fix NullPointerException in NetworkTopology.getDistance().
    (hairong)

    HADOOP-3569. KFS input stream read() now correctly reads 1 byte
    instead of 4. (Sriram Rao via omalley)

    HADOOP-3599. Fix JobConf::setCombineOnceOnly to modify the instance rather
    than a parameter. (Owen O'Malley via cdouglas)

    HADOOP-3590. Null pointer exception in JobTracker when the task tracker is 
    not yet resolved. (Amar Ramesh Kamat via ddas)

    HADOOP-3603. Fix MapOutputCollector to spill when io.sort.spill.percent is
    1.0 and to detect spills when emitted records write no data. (cdouglas)

    HADOOP-3615. Set DatanodeProtocol.versionID to the correct value.
    (Tsz Wo (Nicholas), SZE via cdouglas)

    HADOOP-3559. Fix the libhdfs test script and config to work with the
    current semantics. (lohit vijayarenu via cdouglas)

    HADOOP-3480.  Need to update Eclipse template to reflect current trunk.
    (Brice Arnould via tomwhite)
  
    HADOOP-3588. Fixed usability issues with archives. (mahadev)

    HADOOP-3635. Uncaught exception in DataBlockScanner.
    (Tsz Wo (Nicholas), SZE via hairong)

    HADOOP-3639. Exception when closing DFSClient while multiple files are
    open. (Benjamin Gufler via hairong)

    HADOOP-3572. SetQuotas usage interface has some minor bugs. (hairong)

    HADOOP-3649. Fix bug in removing blocks from the corrupted block map.
    (Lohit Vijayarenu via shv)

    HADOOP-3604. Work around a JVM synchronization problem observed while
    retrieving the address of direct buffers from compression code by obtaining
    a lock during this call. (Arun C Murthy via cdouglas)

    HADOOP-3683. Fix dfs metrics to count file listings rather than files
    listed. (lohit vijayarenu via cdouglas)

    HADOOP-3597. Fix SortValidator to use filesystems other than the default as
    input. Validation job still runs on default fs.
    (Jothi Padmanabhan via cdouglas)

    HADOOP-3693. Fix archives, distcp and native library documentation to
    conform to style guidelines. (Amareshwari Sriramadasu via cdouglas)

    HADOOP-3653. Fix test-patch target to properly account for Eclipse
    classpath jars. (Brice Arnould via nigel)

    HADOOP-3692. Fix documentation for Cluster setup and Quick start guides. 
    (Amareshwari Sriramadasu via ddas)

    HADOOP-3691. Fix streaming and tutorial docs. (Jothi Padmanabhan via ddas)

    HADOOP-3630. Fix NullPointerException in CompositeRecordReader from empty
    sources (cdouglas)

    HADOOP-3706. Fix a ClassLoader issue in the mapred.join Parser that
    prevents it from loading user-specified InputFormats.
    (Jingkei Ly via cdouglas)

    HADOOP-3718. Fix KFSOutputStream::write(int) to output a byte instead of
    an int, per the OutputStream contract. (Sriram Rao via cdouglas)

    HADOOP-3647. Add debug logs to help track down a very occassional,
    hard-to-reproduce, bug in shuffle/merge on the reducer. (acmurthy) 

    HADOOP-3716. Prevent listStatus in KosmosFileSystem from returning
    null for valid, empty directories. (Sriram Rao via cdouglas)

    HADOOP-3752. Fix audit logging to record rename events. (cdouglas)

    HADOOP-3737. Fix CompressedWritable to call Deflater::end to release
    compressor memory. (Grant Glouser via cdouglas)

    HADOOP-3670. Fixes JobTracker to clear out split bytes when no longer 
    required. (Amareshwari Sriramadasu via ddas)

    HADOOP-3755. Update gridmix to work with HOD 0.4 (Runping Qi via cdouglas)
  
    HADOOP-3743. Fix -libjars, -files, -archives options to work even if 
    user code does not implement tools. (Amareshwari Sriramadasu via mahadev)

    HADOOP-3774. Fix typos in shell output. (Tsz Wo (Nicholas), SZE via
    cdouglas)

    HADOOP-3762. Fixed FileSystem cache to work with the default port. (cutting
    via omalley)

    HADOOP-3798. Fix tests compilation. (Mukund Madhugiri via omalley)

    HADOOP-3794. Return modification time instead of zero for KosmosFileSystem.
    (Sriram Rao via cdouglas)

    HADOOP-3806. Remove debug statement to stdout from QuickSort. (cdouglas)

    HADOOP-3776. Fix NPE at NameNode when datanode reports a block after it is
    deleted at NameNode. (rangadi)

    HADOOP-3537. Disallow adding a datanode to a network topology when its
    network location is not resolved. (hairong)

    HADOOP-3571. Fix bug in block removal used in lease recovery. (shv)

    HADOOP-3645. MetricsTimeVaryingRate returns wrong value for
    metric_avg_time. (Lohit Vijayarenu via hairong)

    HADOOP-3521. Reverted the missing cast to float for sending Counters' values
    to Hadoop metrics which was removed by HADOOP-544. (acmurthy)   

    HADOOP-3820. Fixes two problems in the gridmix-env - a syntax error, and a 
    wrong definition of USE_REAL_DATASET by default. (Arun Murthy via ddas)

    HADOOP-3724. Fixes two problems related to storing and recovering lease
    in the fsimage. (dhruba)
    
    HADOOP-3827.  Fixed compression of empty map-outputs. (acmurthy) 

    HADOOP-3865. Remove reference to FSNamesystem from metrics preventing
    garbage collection. (Lohit Vijayarenu via cdouglas)

    HADOOP-3884.  Fix so that Eclipse plugin builds against recent
    Eclipse releases.  (cutting)

    HADOOP-3837. Streaming jobs report progress status. (dhruba)

    HADOOP-3897. Fix a NPE in secondary namenode. (Lohit Vijayarenu via 
    cdouglas)

    HADOOP-3901. Fix bin/hadoop to correctly set classpath under cygwin.
    (Tsz Wo (Nicholas) Sze via omalley)

    HADOOP-3947. Fix a problem in tasktracker reinitialization. 
    (Amareshwari Sriramadasu via ddas)

Release 0.17.3 - Unreleased

  IMPROVEMENTS

    HADOOP-4164. Chinese translation of the documentation. (Xuebing Yan via 
    omalley)

  BUG FIXES

    HADOOP-4277. Checksum verification was mistakenly disabled for
    LocalFileSystem. (Raghu Angadi)

    HADOOP-4271. Checksum input stream can sometimes return invalid 
    data to the user. (Ning Li via rangadi)

    HADOOP-4318. DistCp should use absolute paths for cleanup.  (szetszwo)

    HADOOP-4326. ChecksumFileSystem does not override create(...) correctly.
    (szetszwo)

Release 0.17.2 - 2008-08-11

  BUG FIXES

    HADOOP-3678. Avoid spurious exceptions logged at DataNode when clients
    read from DFS. (rangadi)

    HADOOP-3707. NameNode keeps a count of number of blocks scheduled
    to be written to a datanode and uses it to avoid allocating more
    blocks than a datanode can hold. (rangadi)

    HADOOP-3760. Fix a bug with HDFS file close() mistakenly introduced
    by HADOOP-3681. (Lohit Vijayarenu via rangadi)

    HADOOP-3681. DFSClient can get into an infinite loop while closing
    a file if there are some errors. (Lohit Vijayarenu via rangadi)

    HADOOP-3002. Hold off block removal while in safe mode. (shv)

    HADOOP-3685. Unbalanced replication target. (hairong)

    HADOOP-3758. Shutdown datanode on version mismatch instead of retrying
    continuously, preventing excessive logging at the namenode.
    (lohit vijayarenu via cdouglas)

    HADOOP-3633. Correct exception handling in DataXceiveServer, and throttle
    the number of xceiver threads in a data-node. (shv)

    HADOOP-3370. Ensure that the TaskTracker.runningJobs data-structure is
    correctly cleaned-up on task completion. (Zheng Shao via acmurthy) 

    HADOOP-3813. Fix task-output clean-up on HDFS to use the recursive 
    FileSystem.delete rather than the FileUtil.fullyDelete. (Amareshwari
    Sri Ramadasu via acmurthy)  

    HADOOP-3859. Allow the maximum number of xceivers in the data node to
    be configurable. (Johan Oskarsson via omalley)

    HADOOP-3931. Fix corner case in the map-side sort that causes some values 
    to be counted as too large and cause pre-mature spills to disk. Some values
    will also bypass the combiner incorrectly. (cdouglas via omalley)

Release 0.17.1 - 2008-06-23

  INCOMPATIBLE CHANGES

    HADOOP-3565. Fix the Java serialization, which is not enabled by
    default, to clear the state of the serializer between objects.
    (tomwhite via omalley)

  IMPROVEMENTS

    HADOOP-3522. Improve documentation on reduce pointing out that
    input keys and values will be reused. (omalley)

    HADOOP-3487. Balancer uses thread pools for managing its threads;
    therefore provides better resource management. (hairong)

  BUG FIXES

    HADOOP-2159 Namenode stuck in safemode. The counter blockSafe should
    not be decremented for invalid blocks. (hairong)

    HADOOP-3472 MapFile.Reader getClosest() function returns incorrect results
    when before is true (Todd Lipcon via Stack)

    HADOOP-3442. Limit recursion depth on the stack for QuickSort to prevent
    StackOverflowErrors. To avoid O(n*n) cases, when partitioning depth exceeds
    a multiple of log(n), change to HeapSort. (cdouglas)

    HADOOP-3477. Fix build to not package contrib/*/bin twice in
    distributions.  (Adam Heath via cutting)

    HADOOP-3475. Fix MapTask to correctly size the accounting allocation of
    io.sort.mb. (cdouglas)

    HADOOP-3550. Fix the serialization data structures in MapTask where the
    value lengths are incorrectly calculated. (cdouglas)

    HADOOP-3526. Fix contrib/data_join framework by cloning values retained
    in the reduce. (Spyros Blanas via cdouglas)

    HADOOP-1979. Speed up fsck by adding a buffered stream. (Lohit
    Vijaya Renu via omalley)

Release 0.17.0 - 2008-05-18

  INCOMPATIBLE CHANGES

    HADOOP-2786.  Move hbase out of hadoop core

    HADOOP-2345.  New HDFS transactions to support appending 
    to files.  Disk layout version changed from -11 to -12. (dhruba)

    HADOOP-2192. Error messages from "dfs mv" command improved.
    (Mahadev Konar via dhruba)

    HADOOP-1902. "dfs du" command without any arguments operates on the
    current working directory.  (Mahadev Konar via dhruba)

    HADOOP-2873.  Fixed bad disk format introduced by HADOOP-2345.
    Disk layout version changed from -12 to -13. See changelist 630992
    (dhruba)

    HADOOP-1985.  This addresses rack-awareness for Map tasks and for 
    HDFS in a uniform way. (ddas)

    HADOOP-1986.  Add support for a general serialization mechanism for
    Map Reduce. (tomwhite)

    HADOOP-771. FileSystem.delete() takes an explicit parameter that
    specifies whether a recursive delete is intended.
    (Mahadev Konar via dhruba)

    HADOOP-2470. Remove getContentLength(String), open(String, long, long)
    and isDir(String) from ClientProtocol. ClientProtocol version changed
    from 26 to 27. (Tsz Wo (Nicholas), SZE via cdouglas)

    HADOOP-2822. Remove deprecated code for classes InputFormatBase and 
    PhasedFileSystem. (Amareshwari Sriramadasu via enis)

    HADOOP-2116. Changes the layout of the task execution directory. 
    (Amareshwari Sriramadasu via ddas)

    HADOOP-2828. The following deprecated methods in Configuration.java
    have been removed
        getObject(String name)
        setObject(String name, Object value)
        get(String name, Object defaultValue)
        set(String name, Object value)
        Iterator entries()
    (Amareshwari Sriramadasu via ddas)

    HADOOP-2824. Removes one deprecated constructor from MiniMRCluster.
    (Amareshwari Sriramadasu via ddas)

    HADOOP-2823. Removes deprecated methods getColumn(), getLine() from
    org.apache.hadoop.record.compiler.generated.SimpleCharStream. 
    (Amareshwari Sriramadasu via ddas)

    HADOOP-3060. Removes one unused constructor argument from MiniMRCluster.
    (Amareshwari Sriramadasu via ddas)

    HADOOP-2854. Remove deprecated o.a.h.ipc.Server::getUserInfo().
    (lohit vijayarenu via cdouglas)

    HADOOP-2563. Remove deprecated FileSystem::listPaths.
    (lohit vijayarenu via cdouglas)

    HADOOP-2818.  Remove deprecated methods in Counters.
    (Amareshwari Sriramadasu via tomwhite)

    HADOOP-2831. Remove deprecated o.a.h.dfs.INode::getAbsoluteName()
    (lohit vijayarenu via cdouglas)

    HADOOP-2839. Remove deprecated FileSystem::globPaths.
    (lohit vijayarenu via cdouglas)

    HADOOP-2634. Deprecate ClientProtocol::exists.
    (lohit vijayarenu via cdouglas)

    HADOOP-2410.  Make EC2 cluster nodes more independent of each other.
    Multiple concurrent EC2 clusters are now supported, and nodes may be
    added to a cluster on the fly with new nodes starting in the same EC2
    availability zone as the cluster.  Ganglia monitoring and large
    instance sizes have also been added.  (Chris K Wensel via tomwhite)

    HADOOP-2826. Deprecated FileSplit.getFile(), LineRecordReader.readLine().
    (Amareshwari Sriramadasu via ddas)

    HADOOP-3239. getFileInfo() returns null for non-existing files instead
    of throwing FileNotFoundException. (Lohit Vijayarenu via shv)

    HADOOP-3266. Removed HOD changes from CHANGES.txt, as they are now inside 
    src/contrib/hod  (Hemanth Yamijala via ddas)

    HADOOP-3280. Separate the configuration of the virtual memory size
    (mapred.child.ulimit) from the jvm heap size, so that 64 bit
    streaming applications are supported even when running with 32 bit
    jvms. (acmurthy via omalley)

  NEW FEATURES

    HADOOP-1398.  Add HBase in-memory block cache.  (tomwhite)

    HADOOP-2178.  Job History on DFS. (Amareshwari Sri Ramadasu via ddas)

    HADOOP-2063. A new parameter to dfs -get command to fetch a file 
    even if it is corrupted.  (Tsz Wo (Nicholas), SZE via dhruba)

    HADOOP-2219. A new command "df -count" that counts the number of
    files and directories.  (Tsz Wo (Nicholas), SZE via dhruba)

    HADOOP-2906. Add an OutputFormat capable of using keys, values, and
    config params to map records to different output files.
    (Runping Qi via cdouglas)

    HADOOP-2346. Utilities to support timeout while writing to sockets.
    DFSClient and DataNode sockets have 10min write timeout. (rangadi)
    
    HADOOP-2951.  Add a contrib module that provides a utility to
    build or update Lucene indexes using Map/Reduce.  (Ning Li via cutting)

    HADOOP-1622.  Allow multiple jar files for map reduce.
    (Mahadev Konar via dhruba)

    HADOOP-2055. Allows users to set PathFilter on the FileInputFormat.
    (Alejandro Abdelnur via ddas)

    HADOOP-2551. More environment variables like HADOOP_NAMENODE_OPTS
    for better control of HADOOP_OPTS for each component. (rangadi)

    HADOOP-3001. Add job counters that measure the number of bytes
    read and written to HDFS, S3, KFS, and local file systems. (omalley)

    HADOOP-3048.  A new Interface and a default implementation to convert 
    and restore serializations of objects to/from strings. (enis)

  IMPROVEMENTS

    HADOOP-2655. Copy on write for data and metadata files in the 
    presence of snapshots. Needed for supporting appends to HDFS
    files. (dhruba) 

    HADOOP-1967.  When a Path specifies the same scheme as the default
    FileSystem but no authority, the default FileSystem's authority is
    used.  Also add warnings for old-format FileSystem names, accessor
    methods for fs.default.name, and check for null authority in HDFS.
    (cutting)

    HADOOP-2895. Let the profiling string be configurable.
    (Martin Traverso via cdouglas)

    HADOOP-910. Enables Reduces to do merges for the on-disk map output files 
    in parallel with their copying. (Amar Kamat via ddas)

    HADOOP-730. Use rename rather than copy for local renames. (cdouglas)

    HADOOP-2810. Updated the Hadoop Core logo. (nigel)

    HADOOP-2057.  Streaming should optionally treat a non-zero exit status
    of a child process as a failed task.  (Rick Cox via tomwhite)

    HADOOP-2765. Enables specifying ulimits for streaming/pipes tasks (ddas)

    HADOOP-2888. Make gridmix scripts more readily configurable and amenable
    to automated execution. (Mukund Madhugiri via cdouglas)

    HADOOP-2908.  A document that describes the DFS Shell command. 
    (Mahadev Konar via dhruba)

    HADOOP-2981.  Update README.txt to reflect the upcoming use of
    cryptography. (omalley)

    HADOOP-2804.  Add support to publish CHANGES.txt as HTML when running
    the Ant 'docs' target. (nigel)

    HADOOP-2559. Change DFS block placement to allocate the first replica
    locally, the second off-rack, and the third intra-rack from the
    second. (lohit vijayarenu via cdouglas)

    HADOOP-2939. Make the automated patch testing process an executable 
    Ant target, test-patch. (nigel)

    HADOOP-2239. Add HsftpFileSystem to permit transferring files over ssl.
    (cdouglas)

    HADOOP-2886.  Track individual RPC metrics.
    (girish vaitheeswaran via dhruba)

    HADOOP-2373. Improvement in safe-mode reporting. (shv)

    HADOOP-3091. Modify FsShell command -put to accept multiple sources.
    (Lohit Vijaya Renu via cdouglas)

    HADOOP-3092. Show counter values from job -status command.
    (Tom White via ddas)

    HADOOP-1228.  Ant task to generate Eclipse project files.  (tomwhite)

    HADOOP-3093. Adds Configuration.getStrings(name, default-value) and
    the corresponding setStrings. (Amareshwari Sriramadasu via ddas)

    HADOOP-3106. Adds documentation in forrest for debugging.
    (Amareshwari Sriramadasu via ddas)

    HADOOP-3099. Add an option to distcp to preserve user, group, and
    permission information. (Tsz Wo (Nicholas), SZE via cdouglas)

    HADOOP-2841. Unwrap AccessControlException and FileNotFoundException
    from RemoteException for DFSClient. (shv)

    HADOOP-3152.  Make index interval configuable when using
    MapFileOutputFormat for map-reduce job.  (Rong-En Fan via cutting)

    HADOOP-3143. Decrease number of slaves from 4 to 3 in TestMiniMRDFSSort,
    as Hudson generates false negatives under the current load.
    (Nigel Daley via cdouglas)

    HADOOP-3174. Illustrative example for MultipleFileInputFormat. (Enis
    Soztutar via acmurthy)  

    HADOOP-2993. Clarify the usage of JAVA_HOME in the Quick Start guide.
    (acmurthy via nigel)

    HADOOP-3124. Make DataNode socket write timeout configurable. (rangadi)

  OPTIMIZATIONS

    HADOOP-2790.  Fixed inefficient method hasSpeculativeTask by removing
    repetitive calls to get the current time and late checking to see if
    we want speculation on at all. (omalley)

    HADOOP-2758. Reduce buffer copies in DataNode when data is read from
    HDFS, without negatively affecting read throughput. (rangadi)

    HADOOP-2399. Input key and value to combiner and reducer is reused.
    (Owen O'Malley via ddas). 

    HADOOP-2423.  Code optimization in FSNamesystem.mkdirs.
    (Tsz Wo (Nicholas), SZE via dhruba)

    HADOOP-2606. ReplicationMonitor selects data-nodes to replicate directly
    from needed replication blocks instead of looking up for the blocks for 
    each live data-node. (shv)

    HADOOP-2148. Eliminate redundant data-node blockMap lookups. (shv)

    HADOOP-2027. Return the number of bytes in each block in a file
    via a single rpc to the namenode to speed up job planning. 
    (Lohit Vijaya Renu via omalley)

    HADOOP-2902.  Replace uses of "fs.default.name" with calls to the
    accessor methods added in HADOOP-1967.  (cutting)

    HADOOP-2119.  Optimize scheduling of jobs with large numbers of
    tasks by replacing static arrays with lists of runnable tasks. 
    (Amar Kamat via omalley)

    HADOOP-2919.  Reduce the number of memory copies done during the
    map output sorting. Also adds two config variables:
    io.sort.spill.percent - the percentages of io.sort.mb that should
                            cause a spill (default 80%)
    io.sort.record.percent - the percent of io.sort.mb that should
                             hold key/value indexes (default 5%)
    (cdouglas via omalley)

    HADOOP-3140. Doesn't add a task in the commit queue if the task hadn't
    generated any output. (Amar Kamat via ddas)

    HADOOP-3168. Reduce the amount of logging in streaming to an
    exponentially increasing number of records (up to 10,000
    records/log). (Zheng Shao via omalley)
 
  BUG FIXES

    HADOOP-2195. '-mkdir' behaviour is now closer to Linux shell in case of
    errors. (Mahadev Konar via rangadi)
    
    HADOOP-2190. bring behaviour '-ls' and '-du' closer to Linux shell 
    commands in case of errors. (Mahadev Konar via rangadi)
    
    HADOOP-2193. 'fs -rm' and 'fs -rmr' show error message when the target
    file does not exist. (Mahadev Konar via rangadi)
            
    HADOOP-2738 Text is not subclassable because set(Text) and compareTo(Object)
    access the other instance's private members directly. (jimk)

    HADOOP-2779.  Remove the references to HBase in the build.xml. (omalley)

    HADOOP-2194. dfs cat on a non-existent file throws FileNotFoundException.
    (Mahadev Konar via dhruba)

    HADOOP-2767. Fix for NetworkTopology erroneously skipping the last leaf 
    node on a rack. (Hairong Kuang and Mark Butler via dhruba)

    HADOOP-1593. FsShell works with paths in non-default FileSystem.
    (Mahadev Konar via dhruba)

    HADOOP-2191. du and dus command on non-existent directory gives 
    appropriate error message.  (Mahadev Konar via dhruba)

    HADOOP-2832. Remove tabs from code of DFSClient for better
    indentation. (dhruba)

    HADOOP-2844. distcp closes file handles for sequence files.
    (Tsz Wo (Nicholas), SZE via dhruba)

    HADOOP-2727. Fix links in Web UI of the hadoop daemons and some docs
    (Amareshwari Sri Ramadasu via ddas)

    HADOOP-2871. Fixes a problem to do with file: URI in the JobHistory init.
    (Amareshwari Sri Ramadasu via ddas)

    HADOOP-2800.  Deprecate SetFile.Writer constructor not the whole class.
    (Johan Oskarsson via tomwhite)

    HADOOP-2891.  DFSClient.close() closes all open files. (dhruba)

    HADOOP-2845.  Fix dfsadmin disk utilization report on Solaris.
    (Martin Traverso via tomwhite)

    HADOOP-2912. MiniDFSCluster restart should wait for namenode to exit
    safemode. This was causing TestFsck to fail.  (Mahadev Konar via dhruba)

    HADOOP-2820. The following classes in streaming are removed : 
    StreamLineRecordReader StreamOutputFormat StreamSequenceRecordReader.
    (Amareshwari Sri Ramadasu via ddas)

    HADOOP-2819. The following methods in JobConf are removed:
    getInputKeyClass() setInputKeyClass getInputValueClass()
    setInputValueClass(Class theClass) setSpeculativeExecution
    getSpeculativeExecution() (Amareshwari Sri Ramadasu via ddas)

    HADOOP-2817. Removes deprecated mapred.tasktracker.tasks.maximum and 
    ClusterStatus.getMaxTasks(). (Amareshwari Sri Ramadasu via ddas) 

    HADOOP-2821. Removes deprecated ShellUtil and ToolBase classes from
    the util package. (Amareshwari Sri Ramadasu via ddas) 

    HADOOP-2934. The namenode was encountreing a NPE while loading
    leases from the fsimage. Fixed. (dhruba)

    HADOOP-2938. Some fs commands did not glob paths.
    (Tsz Wo (Nicholas), SZE via rangadi)

    HADOOP-2943. Compression of intermediate map output causes failures
    in the merge. (cdouglas)

    HADOOP-2870.  DataNode and NameNode closes all connections while
    shutting down. (Hairong Kuang via dhruba)

    HADOOP-2973. Fix TestLocalDFS for Windows platform.
    (Tsz Wo (Nicholas), SZE via dhruba)

    HADOOP-2971. select multiple times if it returns early in 
    SocketIOWithTimeout. (rangadi)

    HADOOP-2955. Fix TestCrcCorruption test failures caused by HADOOP-2758
    (rangadi)

    HADOOP-2657. A flush call on the DFSOutputStream flushes the last
    partial CRC chunk too.  (dhruba)

    HADOOP-2974. IPC unit tests used "0.0.0.0" to connect to server, which
    is not always supported. (rangadi)

    HADOOP-2996. Fixes uses of StringBuffer in StreamUtils class.
    (Dave Brosius via ddas)

    HADOOP-2995. Fixes StreamBaseRecordReader's getProgress to return a 
    floating point number. (Dave Brosius via ddas)

    HADOOP-2972. Fix for a NPE in FSDataset.invalidate.
    (Mahadev Konar via dhruba)

    HADOOP-2994. Code cleanup for DFSClient: remove redundant 
    conversions from string to string.  (Dave Brosius via dhruba)

    HADOOP-3009. TestFileCreation sometimes fails because restarting
    minidfscluster sometimes creates datanodes with ports that are
    different from their original instance. (dhruba)

    HADOOP-2992. Distributed Upgrade framework works correctly with
    more than one upgrade object.  (Konstantin Shvachko via dhruba)

    HADOOP-2679. Fix a typo in libhdfs.  (Jason via dhruba)

    HADOOP-2976. When a lease expires, the Namenode ensures that 
    blocks of the file are adequately replicated. (dhruba)

    HADOOP-2901. Fixes the creation of info servers in the JobClient
    and JobTracker. Removes the creation from JobClient and removes
    additional info server from the JobTracker. Also adds the command
    line utility to view the history files (HADOOP-2896), and fixes
    bugs in JSPs to do with analysis - HADOOP-2742, HADOOP-2792.
    (Amareshwari Sri Ramadasu via ddas)

    HADOOP-2890. If different datanodes report the same block but
    with different sizes to the namenode, the namenode picks the
    replica(s) with the largest size as the only valid replica(s). (dhruba)

    HADOOP-2825. Deprecated MapOutputLocation.getFile() is removed.
    (Amareshwari Sri Ramadasu via ddas)

    HADOOP-2806. Fixes a streaming document.
    (Amareshwari Sriramadasu via ddas)

    HADOOP-3008. SocketIOWithTimeout throws InterruptedIOException if the
    thread is interrupted while it is waiting. (rangadi)
    
    HADOOP-3006. Fix wrong packet size reported by DataNode when a block
    is being replicated. (rangadi)

    HADOOP-3029. Datanode prints log message "firstbadlink" only if 
    it detects a bad connection to another datanode in the pipeline. (dhruba)

    HADOOP-3030. Release reserved space for file in InMemoryFileSystem if
    checksum reservation fails. (Devaraj Das via cdouglas)

    HADOOP-3036. Fix findbugs warnings in UpgradeUtilities. (Konstantin
    Shvachko via cdouglas)

    HADOOP-3025. ChecksumFileSystem supports the delete method with 
    the recursive flag. (Mahadev Konar via dhruba)

    HADOOP-3012. dfs -mv file to user home directory throws exception if 
    the user home directory does not exist. (Mahadev Konar via dhruba)
    
    HADOOP-3066. Should not require superuser privilege to query if hdfs is in
    safe mode (jimk)

    HADOOP-3040. If the input line starts with the separator char, the key
    is set as empty. (Amareshwari Sriramadasu via ddas) 

    HADOOP-3080. Removes flush calls from JobHistory.
    (Amareshwari Sriramadasu via ddas) 

    HADOOP-3086. Adds the testcase missed during commit of hadoop-3040.
    (Amareshwari Sriramadasu via ddas)

    HADOOP-3046. Fix the raw comparators for Text and BytesWritables
    to use the provided length rather than recompute it. (omalley)

    HADOOP-3094. Fix BytesWritable.toString to avoid extending the sign bit
    (Owen O'Malley via cdouglas)

    HADOOP-3067. DFSInputStream's position read does not close the sockets.
    (rangadi)

    HADOOP-3073. close() on SocketInputStream or SocketOutputStream should
    close the underlying channel. (rangadi)

    HADOOP-3087. Fixes a problem to do with refreshing of loadHistory.jsp.
    (Amareshwari Sriramadasu via ddas)

    HADOOP-3065. Better logging message if the rack location of a datanode
    cannot be determined.  (Devaraj Das via dhruba)

    HADOOP-3064. Commas in a file path should not be treated as delimiters.
    (Hairong Kuang via shv)

    HADOOP-2997. Adds test for non-writable serialier. Also fixes a problem 
    introduced by HADOOP-2399. (Tom White via ddas)

    HADOOP-3114. Fix TestDFSShell on Windows. (Lohit Vijaya Renu via cdouglas)

    HADOOP-3118.  Fix Namenode NPE while loading fsimage after a cluster 
    upgrade from older disk format. (dhruba)

    HADOOP-3161. Fix FIleUtil.HardLink.getLinkCount on Mac OS. (nigel
    via omalley)

    HADOOP-2927. Fix TestDU to acurately calculate the expected file size.
    (shv via nigel)

    HADOOP-3123. Fix the native library build scripts to work on Solaris.
    (tomwhite via omalley)

    HADOOP-3089.  Streaming should accept stderr from task before
    first key arrives.  (Rick Cox via tomwhite)

    HADOOP-3146. A DFSOutputStream.flush method is renamed as
    DFSOutputStream.fsync.  (dhruba)

    HADOOP-3165. -put/-copyFromLocal did not treat input file "-" as stdin.
    (Lohit Vijayarenu via rangadi)

    HADOOP-3041. Deprecate JobConf.setOutputPath and JobConf.getOutputPath.
    Deprecate OutputFormatBase. Add FileOutputFormat. Existing output formats
    extending OutputFormatBase, now extend FileOutputFormat. Add the following
    APIs in FileOutputFormat: setOutputPath, getOutputPath, getWorkOutputPath.
    (Amareshwari Sriramadasu via nigel)

    HADOOP-3083. The fsimage does not store leases. This would have to be
    reworked in the next release to support appends. (dhruba)

    HADOOP-3166. Fix an ArrayIndexOutOfBoundsException in the spill thread
    and make exception handling more promiscuous to catch this condition.
    (cdouglas)

    HADOOP-3050. DataNode sends one and only one block report after
    it registers with the namenode. (Hairong Kuang)

    HADOOP-3044. NNBench sets the right configuration for the mapper.
    (Hairong Kuang)

    HADOOP-3178. Fix GridMix scripts for small and medium jobs
    to handle input paths differently. (Mukund Madhugiri via nigel)

    HADOOP-1911. Fix an infinite loop in DFSClient when all replicas of a
    block are bad (cdouglas)

    HADOOP-3157. Fix path handling in DistributedCache and TestMiniMRLocalFS.
    (Doug Cutting via rangadi) 

    HADOOP-3018. Fix the eclipse plug-in contrib wrt removed deprecated
    methods (taton)

    HADOOP-3183. Fix TestJobShell to use 'ls' instead of java.io.File::exists
    since cygwin symlinks are unsupported.
    (Mahadev konar via cdouglas)

    HADOOP-3175. Fix FsShell.CommandFormat to handle "-" in arguments.
    (Edward J. Yoon via rangadi)

    HADOOP-3220. Safemode message corrected. (shv)

    HADOOP-3208. Fix WritableDeserializer to set the Configuration on
    deserialized Writables. (Enis Soztutar via cdouglas)

   HADOOP-3224. 'dfs -du /dir' does not return correct size.
   (Lohit Vjayarenu via rangadi)

   HADOOP-3223. Fix typo in help message for -chmod. (rangadi)

   HADOOP-1373. checkPath() should ignore case when it compares authoriy.
   (Edward J. Yoon via rangadi)

   HADOOP-3204. Fixes a problem to do with ReduceTask's LocalFSMerger not
   catching Throwable.  (Amar Ramesh Kamat via ddas)

    HADOOP-3229. Report progress when collecting records from the mapper and
    the combiner. (Doug Cutting via cdouglas)

    HADOOP-3225. Unwrapping methods of RemoteException should initialize
    detailedMassage field. (Mahadev Konar, shv, cdouglas)

    HADOOP-3247. Fix gridmix scripts to use the correct globbing syntax and
    change maxentToSameCluster to run the correct number of jobs.
    (Runping Qi via cdouglas)

    HADOOP-3242. Fix the RecordReader of SequenceFileAsBinaryInputFormat to
    correctly read from the start of the split and not the beginning of the
    file. (cdouglas via acmurthy) 

    HADOOP-3256. Encodes the job name used in the filename for history files.
    (Arun Murthy via ddas)

    HADOOP-3162. Ensure that comma-separated input paths are treated correctly
    as multiple input paths. (Amareshwari Sri Ramadasu via acmurthy)

    HADOOP-3263. Ensure that the job-history log file always follows the
    pattern of hostname_timestamp_jobid_username_jobname even if username
    and/or jobname are not specfied. This helps to avoid wrong assumptions
    made about the job-history log filename in jobhistory.jsp. (acmurthy) 

    HADOOP-3251. Fixes getFilesystemName in JobTracker and LocalJobRunner to
    use FileSystem.getUri instead of FileSystem.getName. (Arun Murthy via ddas)

    HADOOP-3237. Fixes TestDFSShell.testErrOutPut on Windows platform.
    (Mahadev Konar via ddas)

    HADOOP-3279. TaskTracker checks for SUCCEEDED task status in addition to 
    COMMIT_PENDING status when it fails maps due to lost map.
    (Devaraj Das)

    HADOOP-3286. Prevent collisions in gridmix output dirs by increasing the
    granularity of the timestamp. (Runping Qi via cdouglas)

    HADOOP-3285. Fix input split locality when the splits align to
    fs blocks. (omalley)

    HADOOP-3372. Fix heap management in streaming tests. (Arun Murthy via
    cdouglas)

    HADOOP-3031. Fix javac warnings in test classes. (cdouglas)

    HADOOP-3382. Fix memory leak when files are not cleanly closed (rangadi)

    HADOOP-3322. Fix to push MetricsRecord for rpc metrics. (Eric Yang via
    mukund)

Release 0.16.4 - 2008-05-05

  BUG FIXES

    HADOOP-3138. DFS mkdirs() should not throw an exception if the directory
    already exists. (rangadi via mukund)

    HADOOP-3294. Fix distcp to check the destination length and retry the copy
    if it doesn't match the src length. (Tsz Wo (Nicholas), SZE via mukund)

    HADOOP-3186. Fix incorrect permission checkding for mv and renameTo
    in HDFS. (Tsz Wo (Nicholas), SZE via mukund)

Release 0.16.3 - 2008-04-16

  BUG FIXES

    HADOOP-3010. Fix ConcurrentModificationException in ipc.Server.Responder.
    (rangadi)

    HADOOP-3154. Catch all Throwables from the SpillThread in MapTask, rather
    than IOExceptions only. (ddas via cdouglas)

    HADOOP-3159. Avoid file system cache being overwritten whenever
    configuration is modified. (Tsz Wo (Nicholas), SZE via hairong)

    HADOOP-3139. Remove the consistency check for the FileSystem cache in
    closeAll() that causes spurious warnings and a deadlock.
    (Tsz Wo (Nicholas), SZE via cdouglas)

    HADOOP-3195. Fix TestFileSystem to be deterministic.
    (Tsz Wo (Nicholas), SZE via cdouglas)

    HADOOP-3069. Primary name-node should not truncate image when transferring
    it from the secondary. (shv)

    HADOOP-3182. Change permissions of the job-submission directory to 777
    from 733 to ensure sharing of HOD clusters works correctly. (Tsz Wo
    (Nicholas), Sze and Amareshwari Sri Ramadasu via acmurthy) 

Release 0.16.2 - 2008-04-02

  BUG FIXES

    HADOOP-3011. Prohibit distcp from overwriting directories on the
    destination filesystem with files. (cdouglas)

    HADOOP-3033. The BlockReceiver thread in the datanode writes data to 
    the block file, changes file position (if needed) and flushes all by
    itself. The PacketResponder thread does not flush block file. (dhruba)

    HADOOP-2978. Fixes the JobHistory log format for counters.
    (Runping Qi via ddas)

    HADOOP-2985. Fixes LocalJobRunner to tolerate null job output path.
    Also makes the _temporary a constant in MRConstants.java.
    (Amareshwari Sriramadasu via ddas)

    HADOOP-3003. FileSystem cache key is updated after a 
    FileSystem object is created. (Tsz Wo (Nicholas), SZE via dhruba)

    HADOOP-3042. Updates the Javadoc in JobConf.getOutputPath to reflect 
    the actual temporary path. (Amareshwari Sriramadasu via ddas)

    HADOOP-3007. Tolerate mirror failures while DataNode is replicating
    blocks as it used to before. (rangadi)

    HADOOP-2944. Fixes a "Run on Hadoop" wizard NPE when creating a
    Location from the wizard. (taton)

    HADOOP-3049. Fixes a problem in MultiThreadedMapRunner to do with
    catching RuntimeExceptions. (Alejandro Abdelnur via ddas)

    HADOOP-3039. Fixes a problem to do with exceptions in tasks not
    killing jobs. (Amareshwari Sriramadasu via ddas)

    HADOOP-3027. Fixes a problem to do with adding a shutdown hook in
    FileSystem.  (Amareshwari Sriramadasu via ddas)

    HADOOP-3056. Fix distcp when the target is an empty directory by
    making sure the directory is created first. (cdouglas and acmurthy 
    via omalley)

    HADOOP-3070. Protect the trash emptier thread from null pointer
    exceptions. (Koji Noguchi via omalley)

    HADOOP-3084. Fix HftpFileSystem to work for zero-lenghth files.
    (cdouglas)

    HADOOP-3107. Fix NPE when fsck invokes getListings. (dhruba)

    HADOOP-3104. Limit MultithreadedMapRunner to have a fixed length queue
    between the RecordReader and the map threads. (Alejandro Abdelnur via
    omalley)

    HADOOP-2833. Do not use "Dr. Who" as the default user in JobClient. 
    A valid user name is required. (Tsz Wo (Nicholas), SZE via rangadi)

    HADOOP-3128. Throw RemoteException in setPermissions and setOwner of 
    DistributedFileSystem.  (shv via nigel)

Release 0.16.1 - 2008-03-13

  INCOMPATIBLE CHANGES

    HADOOP-2869. Deprecate SequenceFile.setCompressionType in favor of
    SequenceFile.createWriter, SequenceFileOutputFormat.setCompressionType,
    and JobConf.setMapOutputCompressionType. (Arun C Murthy via cdouglas)
    Configuration changes to hadoop-default.xml:
      deprecated io.seqfile.compression.type

  IMPROVEMENTS

    HADOOP-2371. User guide for file permissions in HDFS.
    (Robert Chansler via rangadi)

    HADOOP-3098. Allow more characters in user and group names while
    using -chown and -chgrp commands. (rangadi)
    
  BUG FIXES

    HADOOP-2789. Race condition in IPC Server Responder that could close
    connections early. (Raghu Angadi)
    
    HADOOP-2785. minor. Fix a typo in Datanode block verification 
    (Raghu Angadi)
    
    HADOOP-2788. minor. Fix help message for chgrp shell command (Raghu Angadi).
    
    HADOOP-1188. fstime file is updated when a storage directory containing
    namespace image becomes inaccessible. (shv)

    HADOOP-2787. An application can set a configuration variable named
    dfs.umask to set the umask that is used by DFS.
    (Tsz Wo (Nicholas), SZE via dhruba)

    HADOOP-2780. The default socket buffer size for DataNodes is 128K.
    (dhruba)

    HADOOP-2716. Superuser privileges for the Balancer.
    (Tsz Wo (Nicholas), SZE via shv)

    HADOOP-2754. Filter out .crc files from local file system listing.
    (Hairong Kuang via shv)

    HADOOP-2733. Fix compiler warnings in test code.
    (Tsz Wo (Nicholas), SZE via cdouglas)

    HADOOP-2725. Modify distcp to avoid leaving partially copied files at
    the destination after encountering an error. (Tsz Wo (Nicholas), SZE
    via cdouglas)

    HADOOP-2391. Cleanup job output directory before declaring a job as
    SUCCESSFUL. (Amareshwari Sri Ramadasu via ddas)

    HADOOP-2808. Minor fix to FileUtil::copy to mind the overwrite
    formal. (cdouglas)

    HADOOP-2683. Moving UGI out of the RPC Server.
    (Tsz Wo (Nicholas), SZE via shv)

    HADOOP-2814. Fix for NPE in datanode in unit test TestDataTransferProtocol.
    (Raghu Angadi via dhruba)

    HADOOP-2811. Dump of counters in job history does not add comma between
    groups. (runping via omalley)

    HADOOP-2735. Enables setting TMPDIR for tasks. 
    (Amareshwari Sri Ramadasu via ddas)

    HADOOP-2843. Fix protections on map-side join classes to enable derivation.
    (cdouglas via omalley)

    HADOOP-2840. Fix gridmix scripts to correctly invoke the java sort through
    the proper jar. (Mukund Madhugiri via cdouglas)

    HADOOP-2769.  TestNNThroughputBnechmark should not use a fixed port for
    the namenode http port. (omalley)

    HADOOP-2852. Update gridmix benchmark to avoid an artifically long tail.
    (cdouglas)

    HADOOP-2894. Fix a problem to do with tasktrackers failing to connect to
    JobTracker upon reinitialization. (Owen O'Malley via ddas).

    HADOOP-2903.  Fix exception generated by Metrics while using pushMetric().
    (girish vaitheeswaran via dhruba)

    HADOOP-2904.  Fix to RPC metrics to log the correct host name. 
    (girish vaitheeswaran via dhruba)

    HADOOP-2918.  Improve error logging so that dfs writes failure with
    "No lease on file" can be diagnosed. (dhruba)

    HADOOP-2923.  Add SequenceFileAsBinaryInputFormat, which was
    missed in the commit for HADOOP-2603. (cdouglas via omalley)

    HADOOP-2931. IOException thrown by DFSOutputStream had wrong stack
    trace in some cases. (Michael Bieniosek via rangadi)

    HADOOP-2883. Write failures and data corruptions on HDFS files.
    The write timeout is back to what it was on 0.15 release. Also, the
    datnodes flushes the block file buffered output stream before
    sending a positive ack for the packet back to the client. (dhruba)

    HADOOP-2756. NPE in DFSClient while closing DFSOutputStreams 
    under load. (rangadi)

    HADOOP-2958. Fixed FileBench which broke due to HADOOP-2391 which performs
    a check for existence of the output directory and a trivial bug in
    GenericMRLoadGenerator where min/max word lenghts were identical since
    they were looking at the same config variables (Chris Douglas via
    acmurthy) 

    HADOOP-2915. Fixed FileSystem.CACHE so that a username is included
    in the cache key. (Tsz Wo (Nicholas), SZE via nigel)

    HADOOP-2813. TestDU unit test uses its own directory to run its 
    sequence of tests.  (Mahadev Konar via dhruba)

Release 0.16.0 - 2008-02-07

  INCOMPATIBLE CHANGES

    HADOOP-1245.  Use the mapred.tasktracker.tasks.maximum value
    configured on each tasktracker when allocating tasks, instead of
    the value configured on the jobtracker. InterTrackerProtocol
    version changed from 5 to 6. (Michael Bieniosek via omalley)

    HADOOP-1843. Removed code from Configuration and JobConf deprecated by 
    HADOOP-785 and a minor fix to Configuration.toString. Specifically the 
    important change is that mapred-default.xml is no longer supported and 
    Configuration no longer supports the notion of default/final resources.
    (acmurthy) 

    HADOOP-1302.  Remove deprecated abacus code from the contrib directory.
    This also fixes a configuration bug in AggregateWordCount, so that the
    job now works.  (enis)

    HADOOP-2288.  Enhance FileSystem API to support access control.
    (Tsz Wo (Nicholas), SZE via dhruba)

    HADOOP-2184.  RPC Support for user permissions and authentication.
    (Raghu Angadi via dhruba)

    HADOOP-2185.  RPC Server uses any available port if the specified
    port is zero. Otherwise it uses the specified port. Also combines
    the configuration attributes for the servers' bind address and
    port from "x.x.x.x" and "y" to "x.x.x.x:y". 
    Deprecated configuration variables:
      dfs.info.bindAddress
      dfs.info.port
      dfs.datanode.bindAddress
      dfs.datanode.port
      dfs.datanode.info.bindAdress
      dfs.datanode.info.port
      dfs.secondary.info.bindAddress
      dfs.secondary.info.port
      mapred.job.tracker.info.bindAddress
      mapred.job.tracker.info.port
      mapred.task.tracker.report.bindAddress
      tasktracker.http.bindAddress
      tasktracker.http.port
    New configuration variables (post HADOOP-2404):
      dfs.secondary.http.address
      dfs.datanode.address
      dfs.datanode.http.address
      dfs.http.address
      mapred.job.tracker.http.address
      mapred.task.tracker.report.address
      mapred.task.tracker.http.address
    (Konstantin Shvachko via dhruba)

    HADOOP-2401.  Only the current leaseholder can abandon a block for
    a HDFS file.  ClientProtocol version changed from 20 to 21.
    (Tsz Wo (Nicholas), SZE via dhruba)

    HADOOP-2381.  Support permission information in FileStatus. Client
    Protocol version changed from 21 to 22.  (Raghu Angadi via dhruba)

    HADOOP-2110. Block report processing creates fewer transient objects.
    Datanode Protocol version changed from 10 to 11.  
    (Sanjay Radia via dhruba)
    
    HADOOP-2567.  Add FileSystem#getHomeDirectory(), which returns the
    user's home directory in a FileSystem as a fully-qualified path.
    FileSystem#getWorkingDirectory() is also changed to return a
    fully-qualified path, which can break applications that attempt
    to, e.g., pass LocalFileSystem#getWorkingDir().toString() directly
    to java.io methods that accept file names. (cutting)

    HADOOP-2514.  Change trash feature to maintain a per-user trash
    directory, named ".Trash" in the user's home directory.  The
    "fs.trash.root" parameter is no longer used.  Full source paths
    are also no longer reproduced within the trash.

    HADOOP-2012. Periodic data verification on Datanodes.
    (Raghu Angadi via dhruba)

    HADOOP-1707. The DFSClient does not use a local disk file to cache
    writes to a HDFS file. Changed Data Transfer Version from 7 to 8.
    (dhruba)

    HADOOP-2652. Fix permission issues for HftpFileSystem. This is an 
    incompatible change since distcp may not be able to copy files 
    from cluster A (compiled with this patch) to cluster B (compiled 
    with previous versions). (Tsz Wo (Nicholas), SZE via dhruba)

  NEW FEATURES

    HADOOP-1857.  Ability to run a script when a task fails to capture stack
    traces. (Amareshwari Sri Ramadasu via ddas)

    HADOOP-2299.  Defination of a login interface.  A simple implementation for
    Unix users and groups. (Hairong Kuang via dhruba)

    HADOOP-1652.  A utility to balance data among datanodes in a HDFS cluster.
    (Hairong Kuang via dhruba)

    HADOOP-2085.  A library to support map-side joins of consistently 
    partitioned and sorted data sets. (Chris Douglas via omalley)

    HADOOP-2336. Shell commands to modify file permissions. (rangadi)

    HADOOP-1298. Implement file permissions for HDFS.
    (Tsz Wo (Nicholas) & taton via cutting)

    HADOOP-2447. HDFS can be configured to limit the total number of 
    objects (inodes and blocks) in the file system. (dhruba)

    HADOOP-2487. Added an option to get statuses for all submitted/run jobs.
    This information can be used to develop tools for analysing jobs.
    (Amareshwari Sri Ramadasu via acmurthy)

    HADOOP-1873. Implement user permissions for Map/Reduce framework.
    (Hairong Kuang via shv)

    HADOOP-2532.  Add to MapFile a getClosest method that returns the key
    that comes just before if the key is not present.  (stack via tomwhite)
   
    HADOOP-1883. Add versioning to Record I/O. (Vivek Ratan via ddas)

    HADOOP-2603.  Add SeqeunceFileAsBinaryInputFormat, which reads
    sequence files as BytesWritable/BytesWritable regardless of the
    key and value types used to write the file. (cdouglas via omalley)

    HADOOP-2367. Add ability to profile a subset of map/reduce tasks and fetch
    the result to the local filesystem of the submitting application. Also
    includes a general IntegerRanges extension to Configuration for setting
    positive, ranged parameters. (Owen O'Malley via cdouglas)

  IMPROVEMENTS

    HADOOP-2045.  Change committer list on website to a table, so that
    folks can list their organization, timezone, etc.  (cutting)

    HADOOP-2058.  Facilitate creating new datanodes dynamically in
    MiniDFSCluster. (Hairong Kuang via dhruba)

    HADOOP-1855.  fsck verifies block placement policies and reports
    violations.  (Konstantin Shvachko via dhruba)

    HADOOP-1604.  An system administrator can finalize namenode upgrades 
    without running the cluster. (Konstantin Shvachko via dhruba)

    HADOOP-1839.  Link-ify the Pending/Running/Complete/Killed grid in
    jobdetails.jsp to help quickly narrow down and see categorized TIPs' 
    details via jobtasks.jsp. (Amar Kamat via acmurthy)

    HADOOP-1210.  Log counters in job history. (Owen O'Malley via ddas)

    HADOOP-1912. Datanode has two new commands COPY and REPLACE. These are
    needed for supporting data rebalance.  (Hairong Kuang via dhruba)

    HADOOP-2086. This patch adds the ability to add dependencies to a job
    (run via JobControl) after construction.  (Adrian Woodhead via ddas)

    HADOOP-1185. Support changing the logging level of a server without 
    restarting the server.  (Tsz Wo (Nicholas), SZE via dhruba)

    HADOOP-2134.  Remove developer-centric requirements from overview.html and
    keep it end-user focussed, specifically sections related to subversion and
    building Hadoop. (Jim Kellerman via acmurthy)

    HADOOP-1989. Support simulated DataNodes. This helps creating large virtual
    clusters for testing purposes.  (Sanjay Radia via dhruba)
    
    HADOOP-1274. Support different number of mappers and reducers per
    TaskTracker to  allow administrators to better configure and utilize
    heterogenous clusters. 
    Configuration changes to hadoop-default.xml:
      add mapred.tasktracker.map.tasks.maximum (default value of 2)
      add mapred.tasktracker.reduce.tasks.maximum (default value of 2)
      remove mapred.tasktracker.tasks.maximum (deprecated for 0.16.0)
    (Amareshwari Sri Ramadasu via acmurthy) 

    HADOOP-2104. Adds a description to the ant targets. This makes the 
    output of "ant -projecthelp" sensible. (Chris Douglas via ddas)

    HADOOP-2127. Added a pipes sort example to benchmark trivial pipes
    application versus trivial java application. (omalley via acmurthy)

    HADOOP-2113. A new shell command "dfs -text" to view the contents of
    a gziped or SequenceFile. (Chris Douglas via dhruba)

    HADOOP-2207.  Add a "package" target for contrib modules that
    permits each to determine what files are copied into release
    builds.  (stack via cutting)

    HADOOP-1984. Makes the backoff for failed fetches exponential. 
    Earlier, it was a random backoff from an interval. 
    (Amar Kamat via ddas)

    HADOOP-1327.  Include website documentation for streaming. (Rob Weltman
    via omalley)

    HADOOP-2000.  Rewrite NNBench to measure namenode performance accurately.
    It now uses the map-reduce framework for load generation.
    (Mukund Madhugiri via dhruba)

    HADOOP-2248. Speeds up the framework w.r.t Counters. Also has API
    updates to the Counters part. (Owen O'Malley via ddas)

    HADOOP-2326. The initial block report at Datanode startup time has
    a random backoff period.  (Sanjay Radia via dhruba)

    HADOOP-2432. HDFS includes the name of the file while throwing 
    "File does not exist"  exception. (Jim Kellerman via dhruba)

    HADOOP-2457. Added a 'forrest.home' property to the 'docs' target in
    build.xml. (acmurthy) 

    HADOOP-2149.  A new benchmark for three name-node operation: file create, 
    open, and block report, to evaluate the name-node performance 
    for optimizations or new features. (Konstantin Shvachko via shv)

    HADOOP-2466. Change FileInputFormat.computeSplitSize to a protected
    non-static method to allow sub-classes to provide alternate
    implementations. (Alejandro Abdelnur via acmurthy) 

    HADOOP-2425. Change TextOutputFormat to handle Text specifically for better
    performance. Make NullWritable implement Comparable. Make TextOutputFormat
    treat NullWritable like null. (omalley)

    HADOOP-1719. Improves the utilization of shuffle copier threads.
    (Amar Kamat via ddas)
 
    HADOOP-2390. Added documentation for user-controls for intermediate
    map-outputs & final job-outputs and native-hadoop libraries. (acmurthy) 
 
    HADOOP-1660. Add the cwd of the map/reduce task to the java.library.path
    of the child-jvm to support loading of native libraries distributed via
    the DistributedCache. (acmurthy)
 
    HADOOP-2285. Speeds up TextInputFormat. Also includes updates to the
    Text API. (Owen O'Malley via cdouglas)

    HADOOP-2233. Adds a generic load generator for modeling MR jobs. (cdouglas)

    HADOOP-2369. Adds a set of scripts for simulating a mix of user map/reduce
    workloads. (Runping Qi via cdouglas)

    HADOOP-2547. Removes use of a 'magic number' in build.xml. 
    (Hrishikesh via nigel)

    HADOOP-2268. Fix org.apache.hadoop.mapred.jobcontrol classes to use the
    List/Map interfaces rather than concrete ArrayList/HashMap classes
    internally. (Adrian Woodhead via acmurthy)

    HADOOP-2406. Add a benchmark for measuring read/write performance through
    the InputFormat interface, particularly with compression. (cdouglas)

    HADOOP-2131. Allow finer-grained control over speculative-execution. Now
    users can set it for maps and reduces independently.
    Configuration changes to hadoop-default.xml:
      deprecated mapred.speculative.execution
      add mapred.map.tasks.speculative.execution
      add mapred.reduce.tasks.speculative.execution
    (Amareshwari Sri Ramadasu via acmurthy) 
      
    HADOOP-1965. Interleave sort/spill in teh map-task along with calls to the
    Mapper.map method. This is done by splitting the 'io.sort.mb' buffer into
    two and using one half for collecting map-outputs and the other half for
    sort/spill. (Amar Kamat via acmurthy)
    
    HADOOP-2464. Unit tests for chmod, chown, and chgrp using DFS.
    (Raghu Angadi)

    HADOOP-1876. Persist statuses of completed jobs in HDFS so that the
    JobClient can query and get information about decommissioned jobs and also
    across JobTracker restarts.
    Configuration changes to hadoop-default.xml:
      add mapred.job.tracker.persist.jobstatus.active (default value of false)
      add mapred.job.tracker.persist.jobstatus.hours (default value of 0)
      add mapred.job.tracker.persist.jobstatus.dir (default value of
                                                    /jobtracker/jobsInfo)
    (Alejandro Abdelnur via acmurthy) 

    HADOOP-2077. Added version and build information to STARTUP_MSG for all
    hadoop daemons to aid error-reporting, debugging etc. (acmurthy) 

    HADOOP-2398. Additional instrumentation for NameNode and RPC server.
    Add support for accessing instrumentation statistics via JMX.
    (Sanjay radia via dhruba)

    HADOOP-2449. A return of the non-MR version of NNBench.
    (Sanjay Radia via shv)

    HADOOP-1989. Remove 'datanodecluster' command from bin/hadoop.
    (Sanjay Radia via shv)

    HADOOP-1742. Improve JavaDoc documentation for ClientProtocol, DFSClient,
    and FSNamesystem. (Konstantin Shvachko)

    HADOOP-2298. Add Ant target for a binary-only distribution.
    (Hrishikesh via nigel)

    HADOOP-2509. Add Ant target for Rat report (Apache license header
    reports).  (Hrishikesh via nigel)

    HADOOP-2469.  WritableUtils.clone should take a Configuration
    instead of a JobConf. (stack via omalley)

    HADOOP-2659. Introduce superuser permissions for admin operations.
    (Tsz Wo (Nicholas), SZE via shv)

    HADOOP-2596. Added a SequenceFile.createWriter api which allows the user
    to specify the blocksize, replication factor and the buffersize to be
    used for the underlying HDFS file. (Alejandro Abdelnur via acmurthy) 

    HADOOP-2431. Test HDFS File Permissions. (Hairong Kuang via shv)

    HADOOP-2232. Add an option to disable Nagle's algorithm in the IPC stack.
    (Clint Morgan via cdouglas)

    HADOOP-2342. Created a micro-benchmark for measuring 
    local-file versus hdfs reads. (Owen O'Malley via nigel)

    HADOOP-2529. First version of HDFS User Guide. (Raghu Angadi)

    HADOOP-2690. Add jar-test target to build.xml, separating compilation
    and packaging of the test classes. (Enis Soztutar via cdouglas)

  OPTIMIZATIONS

    HADOOP-1898.  Release the lock protecting the last time of the last stack
    dump while the dump is happening. (Amareshwari Sri Ramadasu via omalley)

    HADOOP-1900. Makes the heartbeat and task event queries interval 
    dependent on the cluster size.  (Amareshwari Sri Ramadasu via ddas)

    HADOOP-2208. Counter update frequency (from TaskTracker to JobTracker) is 
    capped at 1 minute.  (Amareshwari Sri Ramadasu via ddas)

    HADOOP-2284. Reduce the number of progress updates during the sorting in 
    the map task. (Amar Kamat via ddas)

  BUG FIXES

    HADOOP-2583.  Fixes a bug in the Eclipse plug-in UI to edit locations.
    Plug-in version is now synchronized with Hadoop version.

    HADOOP-2100.  Remove faulty check for existence of $HADOOP_PID_DIR and let
    'mkdir -p' check & create it. (Michael Bieniosek via acmurthy)

    HADOOP-1642.  Ensure jobids generated by LocalJobRunner are unique to
    avoid collissions and hence job-failures. (Doug Cutting via acmurthy) 

    HADOOP-2096.  Close open file-descriptors held by streams while localizing
    job.xml in the JobTracker and while displaying it on the webui in 
    jobconf.jsp. (Amar Kamat via acmurthy)

    HADOOP-2098.  Log start & completion of empty jobs to JobHistory, which
    also ensures that we close the file-descriptor of the job's history log 
    opened during job-submission. (Amar Kamat via acmurthy)

    HADOOP-2112.  Adding back changes to build.xml lost while reverting
    HADOOP-1622 i.e. http://svn.apache.org/viewvc?view=rev&revision=588771.
    (acmurthy)

    HADOOP-2089.  Fixes the command line argument handling to handle multiple
    -cacheArchive in Hadoop streaming.  (Lohit Vijayarenu via ddas)

    HADOOP-2071.  Fix StreamXmlRecordReader to use a BufferedInputStream
    wrapped over the DFSInputStream since mark/reset aren't supported by
    DFSInputStream anymore. (Lohit Vijayarenu via acmurthy)

    HADOOP-1348.  Allow XML comments inside configuration files. 
    (Rajagopal Natarajan and Enis Soztutar via enis)

    HADOOP-1952.  Improve handling of invalid, user-specified classes while
    configuring streaming jobs such as combiner, input/output formats etc.
    Now invalid options are caught, logged and jobs are failed early. (Lohit
    Vijayarenu via acmurthy)

    HADOOP-2151. FileSystem.globPaths validates the list of Paths that
    it returns.  (Lohit Vijayarenu via dhruba)

    HADOOP-2121. Cleanup DFSOutputStream when the stream encountered errors
    when Datanodes became full.  (Raghu Angadi via dhruba)

    HADOOP-1130. The FileSystem.closeAll() method closes all existing
    DFSClients.  (Chris Douglas via dhruba)

    HADOOP-2204. DFSTestUtil.waitReplication was not waiting for all replicas
    to get created, thus causing unit test failure.
    (Raghu Angadi via dhruba)

    HADOOP-2078. An zero size file may have no blocks associated with it.
    (Konstantin Shvachko via dhruba)

    HADOOP-2212. ChecksumFileSystem.getSumBufferSize might throw 
    java.lang.ArithmeticException. The fix is to initialize bytesPerChecksum
    to 0.  (Michael Bieniosek via ddas)

    HADOOP-2216.  Fix jobtasks.jsp to ensure that it first collects the
    taskids which satisfy the filtering criteria and then use that list to
    print out only the required task-reports, previously it was oblivious to
    the filtering and hence used the wrong index into the array of task-reports. 
    (Amar Kamat via acmurthy)

    HADOOP-2272.  Fix findbugs target to reflect changes made to the location
    of the streaming jar file by HADOOP-2207.  (Adrian Woodhead via nigel)

    HADOOP-2244.  Fixes the MapWritable.readFields to clear the instance 
    field variable every time readFields is called. (Michael Stack via ddas).

    HADOOP-2245.  Fixes LocalJobRunner to include a jobId in the mapId. Also,  
    adds a testcase for JobControl. (Adrian Woodhead via ddas).

    HADOOP-2275. Fix erroneous detection of corrupted file when namenode 
    fails to allocate any datanodes for newly allocated block.
    (Dhruba Borthakur via dhruba)

    HADOOP-2256. Fix a buf in the namenode that could cause it to encounter
    an infinite loop while deleting excess replicas that were created by 
    block rebalancing.  (Hairong Kuang via dhruba)

    HADOOP-2209. SecondaryNamenode process exits if it encounters exceptions 
    that it cannot handle.  (Dhruba Borthakur via dhruba)

    HADOOP-2314. Prevent TestBlockReplacement from occasionally getting
    into an infinite loop.  (Hairong Kuang via dhruba)

    HADOOP-2300. This fixes a bug where mapred.tasktracker.tasks.maximum
    would be ignored even if it was set in hadoop-site.xml.
    (Amareshwari Sri Ramadasu via ddas)

    HADOOP-2349.  Improve code layout in file system transaction logging code.
    (Tsz Wo (Nicholas), SZE via dhruba)

    HADOOP-2368.  Fix unit tests on Windows.
    (Tsz Wo (Nicholas), SZE via dhruba)

    HADOOP-2363.  This fix allows running multiple instances of the unit test
    in parallel. The bug was introduced in HADOOP-2185 that changed
    port-rolling behaviour.  (Konstantin Shvachko via dhruba)

    HADOOP-2271.  Fix chmod task to be non-parallel. (Adrian Woodhead via
    omalley)

    HADOOP-2313.  Fail the build if building libhdfs fails. (nigel via omalley)

    HADOOP-2359.  Remove warning for interruptted exception when closing down
    minidfs. (dhruba via omalley)

    HADOOP-1841. Prevent slow clients from consuming threads in the NameNode. 
    (dhruba)
    
    HADOOP-2323. JobTracker.close() should not print stack traces for
    normal exit.  (jimk via cutting)

    HADOOP-2376. Prevents sort example from overriding the number of maps.
    (Owen O'Malley via ddas)

    HADOOP-2434. FSDatasetInterface read interface causes HDFS reads to occur 
    in 1 byte chunks, causing performance degradation.
    (Raghu Angadi via dhruba)

    HADOOP-2459. Fix package target so that src/docs/build files are not
    included in the release.  (nigel)

    HADOOP-2215.  Fix documentation in cluster_setup.html &
    mapred_tutorial.html reflect that mapred.tasktracker.tasks.maximum has
    been superceeded by mapred.tasktracker.{map|reduce}.tasks.maximum. 
    (Amareshwari Sri Ramadasu via acmurthy)

    HADOOP-2459. Fix package target so that src/docs/build files are not
    included in the release.  (nigel)

    HADOOP-2352. Remove AC_CHECK_LIB for libz and liblzo to ensure that
    libhadoop.so doesn't have a dependency on them. (acmurthy) 

    HADOOP-2453. Fix the configuration for wordcount-simple example in Hadoop 
    Pipes which currently produces an XML parsing error. (Amareshwari Sri
    Ramadasu via acmurthy)

    HADOOP-2476. Unit test failure while reading permission bits of local
    file system (on Windows) fixed.  (Raghu Angadi via dhruba)

    HADOOP-2247.  Fine-tune the strategies for killing mappers and reducers
    due to failures while fetching map-outputs. Now the map-completion times
    and number of currently running reduces are taken into account by the
    JobTracker before  killing the mappers, while the progress made by the
    reducer and the number of fetch-failures vis-a-vis total number of
    fetch-attempts are taken into account before teh reducer kills itself.
    (Amar Kamat via acmurthy)
    
    HADOOP-2452. Fix eclipse plug-in build.xml to refers to the right
    location where hadoop-*-core.jar is generated. (taton)

    HADOOP-2492. Additional debugging in the rpc server to better 
    diagnose ConcurrentModificationException. (dhruba)

    HADOOP-2344. Enhance the utility for executing shell commands to read the
    stdout/stderr streams while waiting for the command to finish (to free up
    the buffers). Also, this patch throws away stderr of the DF utility.
    @deprecated 
      org.apache.hadoop.fs.ShellCommand for org.apache.hadoop.util.Shell
      org.apache.hadoop.util.ShellUtil for 
        org.apache.hadoop.util.Shell.ShellCommandExecutor
    (Amar Kamat via acmurthy)

    HADOOP-2511. Fix a javadoc warning in org.apache.hadoop.util.Shell
    introduced by HADOOP-2344. (acmurthy) 

    HADOOP-2442. Fix TestLocalFileSystemPermission.testLocalFSsetOwner
    to work on more platforms. (Raghu Angadi via nigel)

    HADOOP-2488. Fix a regression in random read performance.
    (Michael Stack via rangadi)

    HADOOP-2523. Fix TestDFSShell.testFilePermissions on Windows.
    (Raghu Angadi via nigel)

    HADOOP-2535. Removed support for deprecated mapred.child.heap.size and
    fixed some indentation issues in TaskRunner. (acmurthy)
    Configuration changes to hadoop-default.xml:
      remove mapred.child.heap.size

    HADOOP-2512. Fix error stream handling in Shell. Use exit code to
    detect shell command errors in RawLocalFileSystem. (Raghu Angadi)

    HADOOP-2446. Fixes TestHDFSServerPorts and TestMRServerPorts so they
    do not rely on statically configured ports and cleanup better. (nigel)

    HADOOP-2537. Make build process compatible with Ant 1.7.0.
    (Hrishikesh via nigel)

    HADOOP-1281. Ensure running tasks of completed map TIPs (e.g. speculative
    tasks) are killed as soon as the TIP completed. (acmurthy)

    HADOOP-2571. Suppress a suprious warning in test code. (cdouglas)

    HADOOP-2481. NNBench report its progress periodically.
    (Hairong Kuang via dhruba)

    HADOOP-2601. Start name-node on a free port for TestNNThroughputBenchmark.
    (Konstantin Shvachko)

    HADOOP-2494.  Set +x on contrib/*/bin/* in packaged tar bundle.
    (stack via tomwhite)

    HADOOP-2605. Remove bogus leading slash in task-tracker report bindAddress.
    (Konstantin Shvachko)
    
    HADOOP-2620. Trivial. 'bin/hadoop fs -help' did not list chmod, chown, and
    chgrp. (Raghu Angadi)

    HADOOP-2614. The DFS WebUI accesses are configured to be from the user
    specified by dfs.web.ugi.  (Tsz Wo (Nicholas), SZE via dhruba)

    HADOOP-2543. Implement a "no-permission-checking" mode for smooth
    upgrade from a pre-0.16 install of HDFS.
    (Hairong Kuang via dhruba)

    HADOOP-290. A DataNode log message now prints the target of a replication
    request correctly. (dhruba)

    HADOOP-2538. Redirect to a warning, if plaintext parameter is true but 
    the filter parameter is not given in TaskLogServlet.  
    (Michael Bieniosek via enis)

    HADOOP-2582. Prevent 'bin/hadoop fs -copyToLocal' from creating
    zero-length files when the src does not exist.
    (Lohit Vijayarenu via cdouglas)

    HADOOP-2189. Incrementing user counters should count as progress. (ddas)

    HADOOP-2649. The NameNode periodically computes replication work for
    the datanodes. The periodicity of this computation is now configurable.
    (dhruba)

    HADOOP-2549. Correct disk size computation so that data-nodes could switch 
    to other local drives if current is full. (Hairong Kuang via shv)

    HADOOP-2633. Fsck should call name-node methods directly rather than 
    through rpc. (Tsz Wo (Nicholas), SZE via shv)

    HADOOP-2687. Modify a few log message generated by dfs client to be
    logged only at INFO level. (stack via dhruba)

    HADOOP-2402. Fix BlockCompressorStream to ensure it buffers data before
    sending it down to the compressor so that each write call doesn't
    compress. (Chris Douglas via acmurthy) 

    HADOOP-2645. The Metrics initialization code does not throw
    exceptions when servers are restarted by MiniDFSCluster.
    (Sanjay Radia via dhruba)

    HADOOP-2691. Fix a race condition that was causing the DFSClient
    to erroneously remove a good datanode from a pipeline that actually
    had another datanode that was bad. (dhruba)

    HADOOP-1195. All code in FSNamesystem checks the return value
    of getDataNode for null before using it. (dhruba)

    HADOOP-2640. Fix a bug in MultiFileSplitInputFormat that was always
    returning 1 split in some circumstances. (Enis Soztutar via nigel)

    HADOOP-2626. Fix paths with special characters to work correctly
    with the local filesystem.  (Thomas Friol via cutting)

    HADOOP-2646. Fix SortValidator to work with fully-qualified 
    working directories.  (Arun C Murthy via nigel)

    HADOOP-2092. Added a ping mechanism to the pipes' task to periodically
    check if the parent Java task is running, and exit if the parent isn't
    alive and responding. (Amareshwari Sri Ramadasu via acmurthy) 

    HADOOP-2714. TestDecommission failed on windows because the replication
    request was timing out. (dhruba)

    HADOOP-2576. Namenode performance degradation over time triggered by
    large heartbeat interval. (Raghu Angadi)

    HADOOP-2713. TestDatanodeDeath failed on windows because the replication
    request was timing out. (dhruba)

    HADOOP-2639. Fixes a problem to do with incorrect maintenance of values 
    for runningMapTasks/runningReduceTasks. (Amar Kamat and Arun Murthy 
    via ddas)

    HADOOP-2723. Fixed the check for checking whether to do user task
    profiling. (Amareshwari Sri Ramadasu via omalley)

    HADOOP-2734. Link forrest docs to new http://hadoop.apache.org
    (Doug Cutting via nigel)

    HADOOP-2641. Added Apache license headers to 95 files. (nigel)

    HADOOP-2732. Fix bug in path globbing.  (Hairong Kuang via nigel)

    HADOOP-2404. Fix backwards compatability with hadoop-0.15 configuration
    files that was broken by HADOOP-2185. (omalley)

    HADOOP-2755. Fix fsck performance degradation because of permissions 
    issue.  (Tsz Wo (Nicholas), SZE via dhruba)

    HADOOP-2768. Fix performance regression caused by HADOOP-1707.
    (dhruba borthakur via nigel)

    HADOOP-3108. Fix NPE in setPermission and setOwner. (shv)

Release 0.15.3 - 2008-01-18

  BUG FIXES

    HADOOP-2562. globPaths supports {ab,cd}.  (Hairong Kuang via dhruba)

    HADOOP-2540. fsck reports missing blocks incorrectly. (dhruba)

    HADOOP-2570. "work" directory created unconditionally, and symlinks
    created from the task cwds.

    HADOOP-2574. Fixed mapred_tutorial.xml to correct minor errors with the
    WordCount examples. (acmurthy) 

Release 0.15.2 - 2008-01-02

  BUG FIXES

    HADOOP-2246.  Moved the changelog for HADOOP-1851 from the NEW FEATURES 
    section to the INCOMPATIBLE CHANGES section. (acmurthy)

    HADOOP-2238.  Fix TaskGraphServlet so that it sets the content type of 
    the response appropriately.  (Paul Saab via enis)

    HADOOP-2129.  Fix so that distcp works correctly when source is
    HDFS but not the default filesystem.  HDFS paths returned by the
    listStatus() method are now fully-qualified.  (cutting)

    HADOOP-2378.  Fixes a problem where the last task completion event would
    get created after the job completes. (Alejandro Abdelnur via ddas)

    HADOOP-2228.  Checks whether a job with a certain jobId is already running
    and then tries to create the JobInProgress object. 
    (Johan Oskarsson via ddas)

    HADOOP-2422.  dfs -cat multiple files fail with 'Unable to write to 
    output stream'.  (Raghu Angadi via dhruba)

    HADOOP-2460.  When the namenode encounters ioerrors on writing a
    transaction log, it stops writing new transactions to that one.
    (Raghu Angadi via dhruba)

    HADOOP-2227.  Use the LocalDirAllocator uniformly for handling all of the
    temporary storage required for a given task. It also implies that
    mapred.local.dir.minspacestart is handled by checking if there is enough
    free-space on any one of the available disks. (Amareshwari Sri Ramadasu
    via acmurthy)

    HADOOP-2437.  Fix the LocalDirAllocator to choose the seed for the
    round-robin disk selections randomly. This helps in spreading data across
    multiple partitions much better. (acmurhty)

    HADOOP-2486. When the list of files from the InMemoryFileSystem is obtained
    for merging, this patch will ensure that only those files whose checksums
    have also got created (renamed) are returned. (ddas)

    HADOOP-2456. Hardcode English locale to prevent NumberFormatException
    from occurring when starting the NameNode with certain locales.
    (Matthias Friedrich via nigel)

  IMPROVEMENTS

    HADOOP-2160.  Remove project-level, non-user documentation from
    releases, since it's now maintained in a separate tree.  (cutting)

    HADOOP-1327.  Add user documentation for streaming.  (cutting)

    HADOOP-2382.  Add hadoop-default.html to subversion. (cutting)

    HADOOP-2158. hdfsListDirectory calls FileSystem.listStatus instead
    of FileSystem.listPaths. This reduces the number of RPC calls on the
    namenode, thereby improving scalability.  (Christian Kunz via dhruba)

Release 0.15.1 - 2007-11-27

  INCOMPATIBLE CHANGES

    HADOOP-713.  Reduce CPU usage on namenode while listing directories.
    FileSystem.listPaths does not return the size of the entire subtree.
    Introduced a new API ClientProtocol.getContentLength that returns the
    size of the subtree. (Dhruba Borthakur via dhruba)

  IMPROVEMENTS

    HADOOP-1917.  Addition of guides/tutorial for better overall
    documentation for Hadoop. Specifically: 
    * quickstart.html is targetted towards first-time users and helps them 
      setup a single-node cluster and play with Hadoop. 
    * cluster_setup.html helps admins to configure and setup non-trivial
      hadoop clusters.
    * mapred_tutorial.html is a comprehensive Map-Reduce tutorial. 
    (acmurthy) 

  BUG FIXES

    HADOOP-2174.  Removed the unnecessary Reporter.setStatus call from
    FSCopyFilesMapper.close which led to a NPE since the reporter isn't valid
    in the close method. (Chris Douglas via acmurthy) 

    HADOOP-2172.  Restore performance of random access to local files
    by caching positions of local input streams, avoiding a system
    call. (cutting)

    HADOOP-2205.  Regenerate the Hadoop website since some of the changes made
    by HADOOP-1917 weren't correctly copied over to the trunk/docs directory. 
    Also fixed a couple of minor typos and broken links. (acmurthy)

Release 0.15.0 - 2007-11-2

  INCOMPATIBLE CHANGES

    HADOOP-1708.  Make files appear in namespace as soon as they are
    created.  (Dhruba Borthakur via dhruba)

    HADOOP-999.  A HDFS Client immediately informs the NameNode of a new
    file creation.  ClientProtocol version changed from 14 to 15.
    (Tsz Wo (Nicholas), SZE via dhruba)

    HADOOP-932.  File locking interfaces and implementations (that were
    earlier deprecated) are removed.  Client Protocol version changed 
    from 15 to 16.  (Raghu Angadi via dhruba)

    HADOOP-1621.  FileStatus is now a concrete class and FileSystem.listPaths
    is deprecated and replaced with listStatus. (Chris Douglas via omalley)

    HADOOP-1656.  The blockSize of a file is stored persistently in the file
    inode. (Dhruba Borthakur via dhruba)

    HADOOP-1838.  The blocksize of files created with an earlier release is
    set to the default block size.  (Dhruba Borthakur via dhruba)

    HADOOP-785.  Add support for 'final' Configuration parameters,
    removing support for 'mapred-default.xml', and changing
    'hadoop-site.xml' to not override other files.  Now folks should
    generally use 'hadoop-site.xml' for all configurations.  Values
    with a 'final' tag may not be overridden by subsequently loaded
    configuration files, e.g., by jobs.  (Arun C. Murthy via cutting)

    HADOOP-1846. DatanodeReport in ClientProtocol can report live 
    datanodes, dead datanodes or all datanodes. Client Protocol version
    changed from 17 to 18.  (Hairong Kuang via dhruba)

    HADOOP-1851.  Permit specification of map output compression type
    and codec, independent of the final output's compression
    parameters.  (Arun C Murthy via cutting)

    HADOOP-1819.  Jobtracker cleanups, including binding ports before
    clearing state directories, so that inadvertently starting a
    second jobtracker doesn't trash one that's already running. Removed
    method JobTracker.getTracker() because the static variable, which
    stored the value caused initialization problems.
    (omalley via cutting)

  NEW FEATURES

    HADOOP-89.  A client can access file data even before the creator
    has closed the file. Introduce a new command "tail" from dfs shell.
    (Dhruba Borthakur via dhruba)

    HADOOP-1636.  Allow configuration of the number of jobs kept in
    memory by the JobTracker.  (Michael Bieniosek via omalley)

    HADOOP-1667.  Reorganize CHANGES.txt into sections to make it
    easier to read.  Also remove numbering, to make merging easier.
    (cutting)

    HADOOP-1610.  Add metrics for failed tasks.
    (Devaraj Das via tomwhite)

    HADOOP-1767.  Add "bin/hadoop job -list" sub-command. (taton via cutting)

    HADOOP-1351.  Add "bin/hadoop job [-fail-task|-kill-task]" sub-commands
    to terminate a particular task-attempt. (Enis Soztutar via acmurthy)

    HADOOP-1880. SleepJob : An example job that sleeps at each map and 
    reduce task. (enis)

    HADOOP-1809. Add a link in web site to #hadoop IRC channel. (enis)

    HADOOP-1894. Add percentage graphs and mapred task completion graphs 
    to Web User Interface. Users not using Firefox may install a plugin to 
    their browsers to see svg graphics. (enis)

    HADOOP-1914. Introduce a new NamenodeProtocol to allow secondary 
    namenodes and rebalancing processes to communicate with a primary 
    namenode.  (Hairong Kuang via dhruba)

    HADOOP-1963.  Add a FileSystem implementation for the Kosmos
    Filesystem (KFS).  (Sriram Rao via cutting)

    HADOOP-1822.  Allow the specialization and configuration of socket
    factories. Provide a StandardSocketFactory, and a SocksSocketFactory to
    allow the use of SOCKS proxies. (taton).

    HADOOP-1968. FileSystem supports wildcard input syntax "{ }".
    (Hairong Kuang via dhruba)

    HADOOP-2566. Add globStatus method to the FileSystem interface
    and deprecate globPath and listPath. (Hairong Kuang via hairong)

  OPTIMIZATIONS

    HADOOP-1910.  Reduce the number of RPCs that DistributedFileSystem.create()
    makes to the namenode. (Raghu Angadi via dhruba)

    HADOOP-1565.  Reduce memory usage of NameNode by replacing 
    TreeMap in HDFS Namespace with ArrayList.  
    (Dhruba Borthakur via dhruba)

    HADOOP-1743.  Change DFS INode from a nested class to standalone
    class, with specialized subclasses for directories and files, to
    save memory on the namenode.  (Konstantin Shvachko via cutting)

    HADOOP-1759.  Change file name in INode from String to byte[],
    saving memory on the namenode. (Konstantin Shvachko via cutting)

    HADOOP-1766.  Save memory in namenode by having BlockInfo extend
    Block, and replace many uses of Block with BlockInfo.
    (Konstantin Shvachko via cutting)

    HADOOP-1687.  Save memory in namenode by optimizing BlockMap
    representation.  (Konstantin Shvachko via cutting)

    HADOOP-1774. Remove use of INode.parent in Block CRC upgrade.
    (Raghu Angadi via dhruba)

    HADOOP-1788.  Increase the buffer size on the Pipes command socket.
    (Amareshwari Sri Ramadasu and Christian Kunz via omalley)

  BUG FIXES

    HADOOP-1946.  The Datanode code does not need to invoke du on
    every heartbeat.  (Hairong Kuang via dhruba)

    HADOOP-1935. Fix a NullPointerException in internalReleaseCreate.
    (Dhruba Borthakur)

    HADOOP-1933. The nodes listed in include and exclude files 
    are always listed in the datanode report.
    (Raghu Angadi via dhruba)

    HADOOP-1953. The job tracker should wait beteween calls to try and delete 
    the system directory (Owen O'Malley via devaraj)

    HADOOP-1932. TestFileCreation fails with message saying filestatus.dat
    is of incorrect size.  (Dhruba Borthakur via dhruba)

    HADOOP-1573. Support for 0 reducers in PIPES. 
    (Owen O'Malley via devaraj)

    HADOOP-1500. Fix typographical errors in the DFS WebUI.
    (Nigel Daley via dhruba)

    HADOOP-1076. Periodic checkpoint can continue even if an earlier
    checkpoint encountered an error.  (Dhruba Borthakur via dhruba)

    HADOOP-1887. The Namenode encounters an ArrayIndexOutOfBoundsException
    while listing a directory that had a file that was
    being actively written to.  (Dhruba Borthakur via dhruba)

    HADOOP-1904. The Namenode encounters an exception because the
    list of blocks per datanode-descriptor was corrupted.
    (Konstantin Shvachko via dhruba)

    HADOOP-1762. The Namenode fsimage does not contain a list of
    Datanodes.  (Raghu Angadi via dhruba)

    HADOOP-1890. Removed debugging prints introduced by HADOOP-1774.
    (Raghu Angadi via dhruba)

    HADOOP-1763. Too many lost task trackers on large clusters due to
    insufficient number of RPC handler threads on the JobTracker.
    (Devaraj Das)

    HADOOP-1463.  HDFS report correct usage statistics for disk space
    used by HDFS.  (Hairong Kuang via dhruba)

    HADOOP-1692.  In DFS ant task, don't cache the Configuration.
    (Chris Douglas via cutting)

    HADOOP-1726.  Remove lib/jetty-ext/ant.jar. (omalley)

    HADOOP-1772.  Fix hadoop-daemon.sh script to get correct hostname
    under Cygwin.  (Tsz Wo (Nicholas), SZE via cutting)

    HADOOP-1749.  Change TestDFSUpgrade to sort files, fixing sporadic
    test failures.  (Enis Soztutar via cutting)

    HADOOP-1748.  Fix tasktracker to be able to launch tasks when log
    directory is relative.  (omalley via cutting)

    HADOOP-1775.  Fix a NullPointerException and an
    IllegalArgumentException in MapWritable.
    (Jim Kellerman via cutting)

    HADOOP-1795.  Fix so that jobs can generate output file names with
    special characters.  (Fr??d??ric Bertin via cutting)

    HADOOP-1810.  Fix incorrect value type in MRBench (SmallJobs)
    (Devaraj Das via tomwhite)

    HADOOP-1806.  Fix ant task to compile again, also fix default
    builds to compile ant tasks.  (Chris Douglas via cutting)

    HADOOP-1758.  Fix escape processing in librecordio to not be
    quadratic.  (Vivek Ratan via cutting)

    HADOOP-1817.  Fix MultiFileSplit to read and write the split
    length, so that it is not always zero in map tasks.
    (Thomas Friol via cutting)

    HADOOP-1853.  Fix contrib/streaming to accept multiple -cacheFile
    options.  (Prachi Gupta via cutting)

    HADOOP-1818. Fix MultiFileInputFormat so that it does not return 
    empty splits when numPaths < numSplits.  (Thomas Friol via enis)

    HADOOP-1840. Fix race condition which leads to task's diagnostic
    messages getting lost. (acmurthy) 

    HADOOP-1885. Fix race condition in MiniDFSCluster shutdown.
    (Chris Douglas via nigel)

    HADOOP-1889.  Fix path in EC2 scripts for building your own AMI.
    (tomwhite)

    HADOOP-1892.  Fix a NullPointerException in the JobTracker when
    trying to fetch a task's diagnostic messages from the JobClient.
    (Amar Kamat via acmurthy)

    HADOOP-1897.  Completely remove about.html page from the web site.
    (enis)

    HADOOP-1907.  Fix null pointer exception when getting task diagnostics
    in JobClient. (Christian Kunz via omalley)

    HADOOP-1882.  Remove spurious asterisks from decimal number displays.
    (Raghu Angadi via cutting)

    HADOOP-1783.  Make S3 FileSystem return Paths fully-qualified with
    scheme and host.  (tomwhite)

    HADOOP-1925.  Make pipes' autoconf script look for libsocket and libnsl, so
    that it can compile under Solaris. (omalley)

    HADOOP-1940.  TestDFSUpgradeFromImage must shut down its MiniDFSCluster.
    (Chris Douglas via nigel)

    HADOOP-1930.  Fix the blame for failed fetchs on the right host. (Arun C.
    Murthy via omalley)

    HADOOP-1934.  Fix the platform name on Mac to use underscores rather than
    spaces. (omalley)

    HADOOP-1959.  Use "/" instead of File.separator in the StatusHttpServer.
    (jimk via omalley)

    HADOOP-1626.  Improve dfsadmin help messages.
    (Lohit Vijayarenu via dhruba)

    HADOOP-1695.  The SecondaryNamenode waits for the Primary NameNode to
    start up.  (Dhruba Borthakur)

    HADOOP-1983.  Have Pipes flush the command socket when progress is sent
    to prevent timeouts during long computations. (omalley)

    HADOOP-1875.  Non-existant directories or read-only directories are
    filtered from dfs.client.buffer.dir.  (Hairong Kuang via dhruba)

    HADOOP-1992.  Fix the performance degradation in the sort validator. 
    (acmurthy via omalley)

    HADOOP-1874.  Move task-outputs' promotion/discard to a separate thread
    distinct from the main heartbeat-processing thread. The main upside being 
    that we do not lock-up the JobTracker during HDFS operations, which
    otherwise may lead to lost tasktrackers if the NameNode is unresponsive.
    (Devaraj Das via acmurthy)

    HADOOP-2026. Namenode prints out one log line for "Number of transactions"
    at most once every minute. (Dhruba Borthakur)

    HADOOP-2022.  Ensure that status information for successful tasks is correctly
    recorded at the JobTracker, so that, for example, one may view correct
    information via taskdetails.jsp. This bug was introduced by HADOOP-1874.
    (Amar Kamat via acmurthy)
                                
    HADOOP-2031.  Correctly maintain the taskid which takes the TIP to 
    completion, failing which the case of lost tasktrackers isn't handled
    properly i.e. the map TIP is incorrectly left marked as 'complete' and it
    is never rescheduled elsewhere, leading to hung reduces.
    (Devaraj Das via acmurthy)

    HADOOP-2018. The source datanode of a data transfer waits for
    a response from the target datanode before closing the data stream.
    (Hairong Kuang via dhruba)
                                
    HADOOP-2023. Disable TestLocalDirAllocator on Windows.
    (Hairong Kuang via nigel)

    HADOOP-2016.  Ignore status-updates from FAILED/KILLED tasks at the 
    TaskTracker. This fixes a race-condition which caused the tasks to wrongly 
    remain in the RUNNING state even after being killed by the JobTracker and
    thus handicap the cleanup of the task's output sub-directory. (acmurthy)

    HADOOP-1771. Fix a NullPointerException in streaming caused by an 
    IOException in MROutputThread. (lohit vijayarenu via nigel)

    HADOOP-2028. Fix distcp so that the log dir does not need to be 
    specified and the destination does not need to exist.
    (Chris Douglas via nigel)

    HADOOP-2044. The namenode protects all lease manipulations using a 
    sortedLease lock.  (Dhruba Borthakur)

    HADOOP-2051. The TaskCommit thread should not die for exceptions other
    than the InterruptedException. This behavior is there for the other long
    running threads in the JobTracker. (Arun C Murthy via ddas)

    HADOOP-1973. The FileSystem object would be accessed on the JobTracker
    through a RPC in the InterTrackerProtocol. The check for the object being
    null was missing and hence NPE would be thrown sometimes. This issue fixes
    that problem.  (Amareshwari Sri Ramadasu via ddas) 

    HADOOP-2033.  The SequenceFile.Writer.sync method was a no-op, which caused
    very uneven splits for applications like distcp that count on them.
    (omalley)

    HADOOP-2070.  Added a flush method to pipes' DownwardProtocol and call
    that before waiting for the application to finish to ensure all buffered
    data is flushed. (Owen O'Malley via acmurthy)

    HADOOP-2080.  Fixed calculation of the checksum file size when the values
    are large. (omalley)

    HADOOP-2048.  Change error handling in distcp so that each map copies
    as much as possible before reporting the error. Also report progress on
    every copy. (Chris Douglas via omalley)

    HADOOP-2073.  Change size of VERSION file after writing contents to it.
    (Konstantin Shvachko via dhruba)
 
    HADOOP-2102.  Fix the deprecated ToolBase to pass its Configuration object
    to the superceding ToolRunner to ensure it picks up the appropriate
    configuration resources. (Dennis Kubes and Enis Soztutar via acmurthy) 
 
    HADOOP-2103.  Fix minor javadoc bugs introduce by HADOOP-2046. (Nigel
    Daley via acmurthy) 

  IMPROVEMENTS

    HADOOP-1908. Restructure data node code so that block sending and 
    receiving are seperated from data transfer header handling.
    (Hairong Kuang via dhruba)

    HADOOP-1921. Save the configuration of completed/failed jobs and make them
    available via the web-ui. (Amar Kamat via devaraj)

    HADOOP-1266. Remove dependency of package org.apache.hadoop.net on 
    org.apache.hadoop.dfs.  (Hairong Kuang via dhruba)

    HADOOP-1779. Replace INodeDirectory.getINode() by a getExistingPathINodes()
    to allow the retrieval of all existing INodes along a given path in a
    single lookup. This facilitates removal of the 'parent' field in the
    inode. (Christophe Taton via dhruba)

    HADOOP-1756. Add toString() to some Writable-s. (ab)

    HADOOP-1727.  New classes: MapWritable and SortedMapWritable.
    (Jim Kellerman via ab)

    HADOOP-1651.  Improve progress reporting.
    (Devaraj Das via tomwhite)

    HADOOP-1595.  dfsshell can wait for a file to achieve its intended
    replication target. (Tsz Wo (Nicholas), SZE via dhruba)

    HADOOP-1693.  Remove un-needed log fields in DFS replication classes,
    since the log may be accessed statically. (Konstantin Shvachko via cutting)

    HADOOP-1231.  Add generics to Mapper and Reducer interfaces.
    (tomwhite via cutting)

    HADOOP-1436.  Improved command-line APIs, so that all tools need
    not subclass ToolBase, and generic parameter parser is public.
    (Enis Soztutar via cutting)

    HADOOP-1703.  DFS-internal code cleanups, removing several uses of
    the obsolete UTF8.  (Christophe Taton via cutting)

    HADOOP-1731.  Add Hadoop's version to contrib jar file names.
    (cutting)

    HADOOP-1689.  Make shell scripts more portable.  All shell scripts
    now explicitly depend on bash, but do not require that bash be
    installed in a particular location, as long as it is on $PATH.
    (cutting)

    HADOOP-1744.  Remove many uses of the deprecated UTF8 class from
    the HDFS namenode.  (Christophe Taton via cutting)

    HADOOP-1654.  Add IOUtils class, containing generic io-related
    utility methods.   (Enis Soztutar via cutting)

    HADOOP-1158.  Change JobTracker to record map-output transmission
    errors and use them to trigger speculative re-execution of tasks.
    (Arun C Murthy via cutting)

    HADOOP-1601.  Change GenericWritable to use ReflectionUtils for
    instance creation, avoiding classloader issues, and to implement
    Configurable.  (Enis Soztutar via cutting)

    HADOOP-1750.  Log standard output and standard error when forking
    task processes.  (omalley via cutting)

    HADOOP-1803.  Generalize build.xml to make files in all
    src/contrib/*/bin directories executable.  (stack via cutting)

    HADOOP-1739.  Let OS always choose the tasktracker's umbilical
    port.  Also switch default address for umbilical connections to
    loopback.  (cutting)

    HADOOP-1812. Let OS choose ports for IPC and RPC unit tests. (cutting)

    HADOOP-1825.  Create $HADOOP_PID_DIR when it does not exist.
    (Michael Bieniosek via cutting)

    HADOOP-1425.  Replace uses of ToolBase with the Tool interface.
    (Enis Soztutar via cutting)

    HADOOP-1569.  Reimplement DistCP to use the standard FileSystem/URI
    code in Hadoop so that you can copy from and to all of the supported file 
    systems.(Chris Douglas via omalley)

    HADOOP-1018.  Improve documentation w.r.t handling of lost hearbeats between 
    TaskTrackers and JobTracker. (acmurthy)

    HADOOP-1718.  Add ant targets for measuring code coverage with clover.
    (simonwillnauer via nigel)

    HADOOP-1592.  Log error messages to the client console when tasks
    fail.  (Amar Kamat via cutting)

    HADOOP-1879.  Remove some unneeded casts.  (Nilay Vaish via cutting)

    HADOOP-1878.  Add space between priority links on job details
    page. (Thomas Friol via cutting)

    HADOOP-120.  In ArrayWritable, prevent creation with null value
    class, and improve documentation.  (Cameron Pope via cutting)

    HADOOP-1926. Add a random text writer example/benchmark so that we can
    benchmark compression codecs on random data. (acmurthy via omalley)

    HADOOP-1906. Warn the user if they have an obsolete madred-default.xml
    file in their configuration directory. (acmurthy via omalley)

    HADOOP-1971.  Warn when job does not specify a jar. (enis via cutting)

    HADOOP-1942. Increase the concurrency of transaction logging to 
    edits log. Reduce the number of syncs by double-buffering the changes
    to the transaction log. (Dhruba Borthakur)

    HADOOP-2046.  Improve mapred javadoc.  (Arun C. Murthy via cutting)

    HADOOP-2105.  Improve overview.html to clarify supported platforms, 
    software pre-requisites for hadoop, how to install them on various 
    platforms and a better general description of hadoop and it's utility. 
    (Jim Kellerman via acmurthy) 


Release 0.14.4 - 2007-11-26

  BUG FIXES

    HADOOP-2140.  Add missing Apache Licensing text at the front of several
    C and C++ files.

    HADOOP-2169.  Fix the DT_SONAME field of libhdfs.so to set it to the
    correct value of 'libhdfs.so', currently it is set to the absolute path of
    libhdfs.so. (acmurthy) 

    HADOOP-2001.  Make the job priority updates and job kills synchronized on
    the JobTracker. Deadlock was seen in the JobTracker because of the lack of
    this synchronization.  (Arun C Murthy via ddas)


Release 0.14.3 - 2007-10-19

  BUG FIXES

    HADOOP-2053. Fixed a dangling reference to a memory buffer in the map 
    output sorter. (acmurthy via omalley)

    HADOOP-2036. Fix a NullPointerException in JvmMetrics class. (nigel)

    HADOOP-2043. Release 0.14.2 was compiled with Java 1.6 rather than
    Java 1.5.  (cutting)


Release 0.14.2 - 2007-10-09

  BUG FIXES

    HADOOP-1948. Removed spurious error message during block crc upgrade.
    (Raghu Angadi via dhruba)

    HADOOP-1862.  reduces are getting stuck trying to find map outputs. 
    (Arun C. Murthy via ddas)
 
    HADOOP-1977. Fixed handling of ToolBase cli options in JobClient.
    (enis via omalley)

    HADOOP-1972.  Fix LzoCompressor to ensure the user has actually asked
    to finish compression. (arun via omalley)

    HADOOP-1970.  Fix deadlock in progress reporting in the task. (Vivek
    Ratan via omalley)

    HADOOP-1978.  Name-node removes edits.new after a successful startup.
    (Konstantin Shvachko via dhruba)

    HADOOP-1955.  The Namenode tries to not pick the same source Datanode for
    a replication request if the earlier replication request for the same
    block and that source Datanode had failed.
    (Raghu Angadi via dhruba)

    HADOOP-1961.  The -get option to dfs-shell works when a single filename
    is specified.  (Raghu Angadi via dhruba)

    HADOOP-1997.  TestCheckpoint closes the edits file after writing to it,
    otherwise the rename of this file on Windows fails.
    (Konstantin Shvachko via dhruba)

Release 0.14.1 - 2007-09-04

  BUG FIXES

    HADOOP-1740.  Fix null pointer exception in sorting map outputs. (Devaraj
    Das via omalley)

    HADOOP-1790.  Fix tasktracker to work correctly on multi-homed
    boxes.  (Torsten Curdt via cutting)

    HADOOP-1798.  Fix jobtracker to correctly account for failed
    tasks.  (omalley via cutting)


Release 0.14.0 - 2007-08-17

  INCOMPATIBLE CHANGES

  1. HADOOP-1134.
     CONFIG/API - dfs.block.size must now be a multiple of
       io.byte.per.checksum, otherwise new files can not be written.
     LAYOUT - DFS layout version changed from -6 to -7, which will require an
       upgrade from previous versions.
     PROTOCOL - Datanode RPC protocol version changed from 7 to 8.

  2. HADOOP-1283
     API - deprecated file locking API.

  3. HADOOP-894
     PROTOCOL - changed ClientProtocol to fetch parts of block locations.

  4. HADOOP-1336
     CONFIG - Enable speculative execution by default.

  5. HADOOP-1197
     API - deprecated method for Configuration.getObject, because
       Configurations should only contain strings.

  6. HADOOP-1343
     API - deprecate Configuration.set(String,Object) so that only strings are
       put in Configrations.

  7. HADOOP-1207
     CLI - Fix FsShell 'rm' command to continue when a non-existent file is
       encountered.

  8. HADOOP-1473
     CLI/API - Job, TIP, and Task id formats have changed and are now unique
       across job tracker restarts.

  9. HADOOP-1400
     API - JobClient constructor now takes a JobConf object instead of a
       Configuration object.

  NEW FEATURES and BUG FIXES

  1. HADOOP-1197.  In Configuration, deprecate getObject() and add
     getRaw(), which skips variable expansion. (omalley via cutting)

  2. HADOOP-1343.  In Configuration, deprecate set(String,Object) and
     implement Iterable. (omalley via cutting)

  3. HADOOP-1344.  Add RunningJob#getJobName(). (Michael Bieniosek via cutting)

  4. HADOOP-1342.  In aggregators, permit one to limit the number of
     unique values per key.  (Runping Qi via cutting)

  5. HADOOP-1340.  Set the replication factor of the MD5 file in the filecache
     to be the same as the replication factor of the original file.
     (Dhruba Borthakur via tomwhite.)

  6. HADOOP-1355.  Fix null pointer dereference in 
     TaskLogAppender.append(LoggingEvent).  (Arun C Murthy via tomwhite.)

  7. HADOOP-1357.  Fix CopyFiles to correctly avoid removing "/".
     (Arun C Murthy via cutting)

  8. HADOOP-234.  Add pipes facility, which permits writing MapReduce
     programs in C++.

  9. HADOOP-1359.  Fix a potential NullPointerException in HDFS.
     (Hairong Kuang via cutting)

 10. HADOOP-1364.  Fix inconsistent synchronization in SequenceFile.
     (omalley via cutting)

 11. HADOOP-1379.  Add findbugs target to build.xml.
     (Nigel Daley via cutting)

 12. HADOOP-1364.  Fix various inconsistent synchronization issues.
     (Devaraj Das via cutting)

 13. HADOOP-1393.  Remove a potential unexpected negative number from
     uses of random number generator. (omalley via cutting)

 14. HADOOP-1387.  A number of "performance" code-cleanups suggested
     by findbugs.  (Arun C Murthy via cutting)

 15. HADOOP-1401.  Add contrib/hbase javadoc to tree.  (stack via cutting)

 16. HADOOP-894.  Change HDFS so that the client only retrieves a limited
     number of block locations per request from the namenode.
     (Konstantin Shvachko via cutting)

 17. HADOOP-1406.  Plug a leak in MapReduce's use of metrics.
     (David Bowen via cutting)

 18. HADOOP-1394.  Implement "performance" code-cleanups in HDFS
     suggested by findbugs.  (Raghu Angadi via cutting)

 19. HADOOP-1413.  Add example program that uses Knuth's dancing links
     algorithm to solve pentomino problems.  (omalley via cutting)

 20. HADOOP-1226.  Change HDFS so that paths it returns are always
     fully qualified.  (Dhruba Borthakur via cutting)

 21. HADOOP-800.  Improvements to HDFS web-based file browser.
     (Enis Soztutar via cutting)

 22. HADOOP-1408.  Fix a compiler warning by adding a class to replace
     a generic.  (omalley via cutting)

 23. HADOOP-1376.  Modify RandomWriter example so that it can generate
     data for the Terasort benchmark.  (Devaraj Das via cutting)

 24. HADOOP-1429.  Stop logging exceptions during normal IPC server
     shutdown.  (stack via cutting)

 25. HADOOP-1461.  Fix the synchronization of the task tracker to
     avoid lockups in job cleanup.  (Arun C Murthy via omalley)

 26. HADOOP-1446.  Update the TaskTracker metrics while the task is
     running. (Devaraj via omalley)

 27. HADOOP-1414.  Fix a number of issues identified by FindBugs as
     "Bad Practice".  (Dhruba Borthakur via cutting)

 28. HADOOP-1392.  Fix "correctness" bugs identified by FindBugs in
     fs and dfs packages.  (Raghu Angadi via cutting)

 29. HADOOP-1412.  Fix "dodgy" bugs identified by FindBugs in fs and
     io packages.  (Hairong Kuang via cutting)

 30. HADOOP-1261.  Remove redundant events from HDFS namenode's edit
     log when a datanode restarts.  (Raghu Angadi via cutting)

 31. HADOOP-1336.  Re-enable speculative execution by
     default. (omalley via cutting)

 32. HADOOP-1311.  Fix a bug in BytesWritable#set() where start offset
     was ignored.  (Dhruba Borthakur via cutting)

 33. HADOOP-1450.  Move checksumming closer to user code, so that
     checksums are created before data is stored in large buffers and
     verified after data is read from large buffers, to better catch
     memory errors.  (cutting)

 34. HADOOP-1447.  Add support in contrib/data_join for text inputs.
     (Senthil Subramanian via cutting)

 35. HADOOP-1456.  Fix TestDecommission assertion failure by setting
     the namenode to ignore the load on datanodes while allocating
     replicas.  (Dhruba Borthakur via tomwhite)

 36. HADOOP-1396.  Fix FileNotFoundException on DFS block.
     (Dhruba Borthakur via tomwhite)

 37. HADOOP-1467.  Remove redundant counters from WordCount example.
     (Owen O'Malley via tomwhite)

 38. HADOOP-1139.  Log HDFS block transitions at INFO level, to better
     enable diagnosis of problems.  (Dhruba Borthakur via cutting)

 39. HADOOP-1269.  Finer grained locking in HDFS namenode.
     (Dhruba Borthakur via cutting)

 40. HADOOP-1438.  Improve HDFS documentation, correcting typos and
     making images appear in PDF.  Also update copyright date for all
     docs.  (Luke Nezda via cutting)

 41. HADOOP-1457.  Add counters for monitoring task assignments.
     (Arun C Murthy via tomwhite)

 42. HADOOP-1472.  Fix so that timed-out tasks are counted as failures
     rather than as killed.  (Arun C Murthy via cutting)

 43. HADOOP-1234.  Fix a race condition in file cache that caused
     tasktracker to not be able to find cached files.
     (Arun C Murthy via cutting)

 44. HADOOP-1482.  Fix secondary namenode to roll info port.
     (Dhruba Borthakur via cutting)

 45. HADOOP-1300.  Improve removal of excess block replicas to be
     rack-aware.  Attempts are now made to keep replicas on more
     racks.  (Hairong Kuang via cutting)

 46. HADOOP-1417.  Disable a few FindBugs checks that generate a lot
     of spurious warnings.  (Nigel Daley via cutting)

 47. HADOOP-1320.  Rewrite RandomWriter example to bypass reduce.
     (Arun C Murthy via cutting)

 48. HADOOP-1449.  Add some examples to contrib/data_join.
     (Senthil Subramanian via cutting)

 49. HADOOP-1459.  Fix so that, in HDFS, getFileCacheHints() returns
     hostnames instead of IP addresses.  (Dhruba Borthakur via cutting)

 50. HADOOP-1493.  Permit specification of "java.library.path" system
     property in "mapred.child.java.opts" configuration property.
     (Enis Soztutar via cutting)

 51. HADOOP-1372.  Use LocalDirAllocator for HDFS temporary block
     files, so that disk space, writability, etc. is considered.
     (Dhruba Borthakur via cutting)

 52. HADOOP-1193.  Pool allocation of compression codecs.  This
     eliminates a memory leak that could cause OutOfMemoryException,
     and also substantially improves performance.
     (Arun C Murthy via cutting)

 53. HADOOP-1492.  Fix a NullPointerException handling version
     mismatch during datanode registration.
     (Konstantin Shvachko via cutting)

 54. HADOOP-1442.  Fix handling of zero-length input splits.
     (Senthil Subramanian via cutting)

 55. HADOOP-1444.  Fix HDFS block id generation to check pending
     blocks for duplicates. (Dhruba Borthakur via cutting)

 56. HADOOP-1207.  Fix FsShell's 'rm' command to not stop when one of
     the named files does not exist.  (Tsz Wo Sze via cutting)

 57. HADOOP-1475.  Clear tasktracker's file cache before it
     re-initializes, to avoid confusion.  (omalley via cutting)

 58. HADOOP-1505.  Remove spurious stacktrace in ZlibFactory
     introduced in HADOOP-1093.  (Michael Stack via tomwhite)

 59. HADOOP-1484.  Permit one to kill jobs from the web ui.  Note that
     this is disabled by default.  One must set
     "webinterface.private.actions" to enable this.
     (Enis Soztutar via cutting)

 60. HADOOP-1003.  Remove flushing of namenode edit log from primary
     namenode lock, increasing namenode throughput.
     (Dhruba Borthakur via cutting)

 61. HADOOP-1023.  Add links to searchable mail archives.
     (tomwhite via cutting)

 62. HADOOP-1504.  Fix terminate-hadoop-cluster script in contrib/ec2
     to only terminate Hadoop instances, and not other instances
     started by the same user.  (tomwhite via cutting)

 63. HADOOP-1462.  Improve task progress reporting.  Progress reports
     are no longer blocking since i/o is performed in a separate
     thread.  Reporting during sorting and more is also more
     consistent.  (Vivek Ratan via cutting)

 64. [ intentionally blank ]

 65. HADOOP-1453.  Remove some unneeded calls to FileSystem#exists()
     when opening files, reducing the namenode load somewhat.
     (Raghu Angadi via cutting)

 66. HADOOP-1489.  Fix text input truncation bug due to mark/reset.
     Add a unittest. (Bwolen Yang via cutting)

 67. HADOOP-1455.  Permit specification of arbitrary job options on
     pipes command line.  (Devaraj Das via cutting)

 68. HADOOP-1501.  Better randomize sending of block reports to
     namenode, so reduce load spikes.  (Dhruba Borthakur via cutting)

 69. HADOOP-1147.  Remove @author tags from Java source files.

 70. HADOOP-1283.  Convert most uses of UTF8 in the namenode to be
     String.  (Konstantin Shvachko via cutting)

 71. HADOOP-1511.  Speedup hbase unit tests.  (stack via cutting)

 72. HADOOP-1517.  Remove some synchronization in namenode to permit
     finer grained locking previously added.  (Konstantin Shvachko via cutting)

 73. HADOOP-1512.  Fix failing TestTextInputFormat on Windows.
     (Senthil Subramanian via nigel)

 74. HADOOP-1518.  Add a session id to job metrics, for use by HOD.
     (David Bowen via cutting)

 75. HADOOP-1292.  Change 'bin/hadoop fs -get' to first copy files to
     a temporary name, then rename them to their final name, so that
     failures don't leave partial files.  (Tsz Wo Sze via cutting)

 76. HADOOP-1377.  Add support for modification time to FileSystem and
     implement in HDFS and local implementations.  Also, alter access
     to file properties to be through a new FileStatus interface.
     (Dhruba Borthakur via cutting)

 77. HADOOP-1515.  Add MultiFileInputFormat, which can pack multiple,
     typically small, input files into each split.  (Enis Soztutar via cutting)

 78. HADOOP-1514.  Make reducers report progress while waiting for map
     outputs, so they're not killed.  (Vivek Ratan via cutting)

 79. HADOOP-1508.  Add an Ant task for FsShell operations.  Also add
     new FsShell commands "touchz", "test" and "stat".
     (Chris Douglas via cutting)

 80. HADOOP-1028.  Add log messages for server startup and shutdown.
     (Tsz Wo Sze via cutting)

 81. HADOOP-1485.  Add metrics for monitoring shuffle.
     (Devaraj Das via cutting)

 82. HADOOP-1536.  Remove file locks from libhdfs tests.
     (Dhruba Borthakur via nigel)

 83. HADOOP-1520.  Add appropriate synchronization to FSEditsLog.
     (Dhruba Borthakur via nigel)

 84. HADOOP-1513.  Fix a race condition in directory creation. 
     (Devaraj via omalley)

 85. HADOOP-1546.  Remove spurious column from HDFS web UI.
     (Dhruba Borthakur via cutting)

 86. HADOOP-1556.  Make LocalJobRunner delete working files at end of
     job run.  (Devaraj Das via tomwhite)

 87. HADOOP-1571.  Add contrib lib directories to root build.xml
     javadoc classpath.  (Michael Stack via tomwhite)

 88. HADOOP-1554.  Log killed tasks to the job history and display them on the
     web/ui. (Devaraj Das via omalley)

 89. HADOOP-1533.  Add persistent error logging for distcp. The logs are stored
    into a specified hdfs directory. (Senthil Subramanian via omalley)

 90. HADOOP-1286.  Add support to HDFS for distributed upgrades, which
     permits coordinated upgrade of datanode data.
     (Konstantin Shvachko via cutting)

 91. HADOOP-1580.  Improve contrib/streaming so that subprocess exit
     status is displayed for errors.  (John Heidemann via cutting)

 92. HADOOP-1448.  In HDFS, randomize lists of non-local block
     locations returned to client, so that load is better balanced.
     (Hairong Kuang via cutting)

 93. HADOOP-1578.  Fix datanode to send its storage id to namenode
     during registration.  (Konstantin Shvachko via cutting)

 94. HADOOP-1584.  Fix a bug in GenericWritable which limited it to
     128 types instead of 256.  (Espen Amble Kolstad via cutting)

 95. HADOOP-1473.  Make job ids unique across jobtracker restarts.
     (omalley via cutting)

 96. HADOOP-1582.  Fix hdfslib to return 0 instead of -1 at
     end-of-file, per C conventions.  (Christian Kunz via cutting)

 97. HADOOP-911.  Fix a multithreading bug in libhdfs.
     (Christian Kunz)

 98. HADOOP-1486.  Fix so that fatal exceptions in namenode cause it
     to exit.  (Dhruba Borthakur via cutting)

 99. HADOOP-1470.  Factor checksum generation and validation out of
     ChecksumFileSystem so that it can be reused by FileSystem's with
     built-in checksumming.  (Hairong Kuang via cutting)

100. HADOOP-1590.  Use relative urls in jobtracker jsp pages, so that
     webapp can be used in non-root contexts.  (Thomas Friol via cutting)

101. HADOOP-1596.  Fix the parsing of taskids by streaming and improve the
     error reporting. (omalley)

102. HADOOP-1535.  Fix the user-controlled grouping to the reduce function.
     (Vivek Ratan via omalley)

103. HADOOP-1585.  Modify GenericWritable to declare the classes as subtypes
     of Writable (Espen Amble Kolstad via omalley)

104. HADOOP-1576.  Fix errors in count of completed tasks when
     speculative execution is enabled.  (Arun C Murthy via cutting)

105. HADOOP-1598.  Fix license headers: adding missing; updating old.
     (Enis Soztutar via cutting)

106. HADOOP-1547.  Provide examples for aggregate library.
     (Runping Qi via tomwhite)

107. HADOOP-1570.  Permit jobs to enable and disable the use of
     hadoop's native library.  (Arun C Murthy via cutting)

108. HADOOP-1433.  Add job priority.  (Johan Oskarsson via tomwhite)

109. HADOOP-1597.  Add status reports and post-upgrade options to HDFS
     distributed upgrade.  (Konstantin Shvachko via cutting)

110. HADOOP-1524.  Permit user task logs to appear as they're
     created.  (Michael Bieniosek via cutting)

111. HADOOP-1599.  Fix distcp bug on Windows.  (Senthil Subramanian via cutting)

112. HADOOP-1562.  Add JVM metrics, including GC and logging stats.
     (David Bowen via cutting)

113. HADOOP-1613.  Fix "DFS Health" page to display correct time of
     last contact.  (Dhruba Borthakur via cutting)

114. HADOOP-1134.  Add optimized checksum support to HDFS.  Checksums
     are now stored with each block, rather than as parallel files.
     This reduces the namenode's memory requirements and increases
     data integrity.  (Raghu Angadi via cutting)

115. HADOOP-1400.  Make JobClient retry requests, so that clients can
     survive jobtracker problems.  (omalley via cutting)

116. HADOOP-1564.  Add unit tests for HDFS block-level checksums.
     (Dhruba Borthakur via cutting)

117. HADOOP-1620.  Reduce the number of abstract FileSystem methods,
     simplifying implementations.  (cutting)

118. HADOOP-1625.  Fix a "could not move files" exception in datanode.
     (Raghu Angadi via cutting)

119. HADOOP-1624.  Fix an infinite loop in datanode. (Raghu Angadi via cutting)

120. HADOOP-1084.  Switch mapred file cache to use file modification
     time instead of checksum to detect file changes, as checksums are
     no longer easily accessed.  (Arun C Murthy via cutting)

130. HADOOP-1623.  Fix an infinite loop when copying directories.
     (Dhruba Borthakur via cutting)

131. HADOOP-1603.  Fix a bug in namenode initialization where
     default replication is sometimes reset to one on restart.
     (Raghu Angadi via cutting)

132. HADOOP-1635.  Remove hardcoded keypair name and fix launch-hadoop-cluster
     to support later versions of ec2-api-tools.  (Stu Hood via tomwhite)

133. HADOOP-1638.  Fix contrib EC2 scripts to support NAT addressing.
     (Stu Hood via tomwhite) 

134. HADOOP-1632.  Fix an IllegalArgumentException in fsck.
     (Hairong Kuang via cutting)

135. HADOOP-1619.  Fix FSInputChecker to not attempt to read past EOF.
     (Hairong Kuang via cutting)

136. HADOOP-1640.  Fix TestDecommission on Windows.
     (Dhruba Borthakur via cutting)

137. HADOOP-1587.  Fix TestSymLink to get required system properties.
     (Devaraj Das via omalley)

138. HADOOP-1628.  Add block CRC protocol unit tests. (Raghu Angadi via omalley)

139. HADOOP-1653.  FSDirectory code-cleanups. FSDirectory.INode
     becomes a static class.  (Christophe Taton via dhruba)

140. HADOOP-1066.  Restructure documentation to make more user
     friendly.  (Connie Kleinjans and Jeff Hammerbacher via cutting)

141. HADOOP-1551.  libhdfs supports setting replication factor and
     retrieving modification time of files.  (Sameer Paranjpye via dhruba)

141. HADOOP-1647.  FileSystem.getFileStatus returns valid values for "/".
     (Dhruba Borthakur via dhruba)

142. HADOOP-1657.  Fix NNBench to ensure that the block size is a
     multiple of bytes.per.checksum. (Raghu Angadi via dhruba)

143. HADOOP-1553.  Replace user task output and log capture code to use shell
     redirection instead of copier threads in the TaskTracker. Capping the
     size of the output is now done via tail in memory and thus should not be 
     large. The output of the tasklog servlet is not forced into UTF8 and is
     not buffered entirely in memory. (omalley)
     Configuration changes to hadoop-default.xml:
       remove mapred.userlog.num.splits
       remove mapred.userlog.purge.splits
       change default mapred.userlog.limit.kb to 0 (no limit)
       change default mapred.userlog.retain.hours to 24
     Configuration changes to log4j.properties:
       remove log4j.appender.TLA.noKeepSplits
       remove log4j.appender.TLA.purgeLogSplits
       remove log4j.appender.TLA.logsRetainHours
     URL changes:
       http://<tasktracker>/tasklog.jsp -> http://<tasktracker>tasklog with
         parameters limited to start and end, which may be positive (from
         start) or negative (from end).
     Environment:
       require bash (v2 or later) and tail

144. HADOOP-1659.  Fix a job id/job name mixup. (Arun C. Murthy via omalley)

145. HADOOP-1665.  With HDFS Trash enabled and the same file was created
     and deleted more than once, the suceeding deletions creates Trash item
     names suffixed with a integer.  (Dhruba Borthakur via dhruba)

146. HADOOP-1666.  FsShell object can be used for multiple fs commands.
     (Dhruba Borthakur via dhruba)

147. HADOOP-1654.  Remove performance regression introduced by Block CRC.
     (Raghu Angadi via dhruba)

148. HADOOP-1680.  Improvements to Block CRC upgrade messages.
     (Raghu Angadi via dhruba)

149. HADOOP-71.  Allow Text and SequenceFile Map/Reduce inputs from non-default 
     filesystems. (omalley)

150. HADOOP-1568.  Expose HDFS as xml/http filesystem to provide cross-version
     compatability. (Chris Douglas via omalley)

151. HADOOP-1668.  Added an INCOMPATIBILITY section to CHANGES.txt. (nigel)

152. HADOOP-1629.  Added a upgrade test for HADOOP-1134.
     (Raghu Angadi via nigel)

153. HADOOP-1698.  Fix performance problems on map output sorting for jobs
     with large numbers of reduces. (Devaraj Das via omalley)

154. HADOOP-1716.  Fix a Pipes wordcount example to remove the 'file:'
     schema from its output path.  (omalley via cutting)

155. HADOOP-1714.  Fix TestDFSUpgradeFromImage to work on Windows.
     (Raghu Angadi via nigel)

156. HADOOP-1663.  Return a non-zero exit code if streaming fails. (Lohit Renu
     via omalley)

157. HADOOP-1712.  Fix an unhandled exception on datanode during block
     CRC upgrade. (Raghu Angadi via cutting)

158. HADOOP-1717.  Fix TestDFSUpgradeFromImage to work on Solaris.
     (nigel via cutting)

159. HADOOP-1437.  Add Eclipse plugin in contrib.
     (Eugene Hung and Christophe Taton via cutting)


Release 0.13.0 - 2007-06-08

 1. HADOOP-1047.  Fix TestReplication to succeed more reliably.
    (Hairong Kuang via cutting)

 2. HADOOP-1063.  Fix a race condition in MiniDFSCluster test code.
    (Hairong Kuang via cutting)

 3. HADOOP-1101.  In web ui, split shuffle statistics from reduce
    statistics, and add some task averages.  (Devaraj Das via cutting)

 4. HADOOP-1071.  Improve handling of protocol version mismatch in
    JobTracker.  (Tahir Hashmi via cutting)

 5. HADOOP-1116.  Increase heap size used for contrib unit tests.
    (Philippe Gassmann via cutting)

 6. HADOOP-1120.  Add contrib/data_join, tools to simplify joining
    data from multiple sources using MapReduce.  (Runping Qi via cutting)

 7. HADOOP-1064.  Reduce log level of some DFSClient messages.
    (Dhruba Borthakur via cutting)

 8. HADOOP-1137.  Fix StatusHttpServer to work correctly when
    resources are in a jar file.  (Benjamin Reed via cutting)

 9. HADOOP-1094.  Optimize generated Writable implementations for
    records to not allocate a new BinaryOutputArchive or
    BinaryInputArchive per call.  (Milind Bhandarkar via cutting)

10. HADOOP-1068.  Improve error message for clusters with 0 datanodes.
    (Dhruba Borthakur via tomwhite)

11. HADOOP-1122.  Fix divide-by-zero exception in FSNamesystem
    chooseTarget method.  (Dhruba Borthakur via tomwhite)

12. HADOOP-1131.  Add a closeAll() static method to FileSystem.
    (Philippe Gassmann via tomwhite)

13. HADOOP-1085.  Improve port selection in HDFS and MapReduce test
    code.  Ports are now selected by the OS during testing rather than
    by probing for free ports, improving test reliability.
    (Arun C Murthy via cutting)

14. HADOOP-1153.  Fix HDFS daemons to correctly stop their threads.
    (Konstantin Shvachko via cutting)

15. HADOOP-1146.  Add a counter for reduce input keys and rename the
    "reduce input records" counter to be "reduce input groups".
    (David Bowen via cutting)

16. HADOOP-1165.  In records, replace idential generated toString
    methods with a method on the base class.  (Milind Bhandarkar via cutting)

17. HADOOP-1164.  Fix TestReplicationPolicy to specify port zero, so
    that a free port is automatically selected.  (omalley via cutting)

18. HADOOP-1166.  Add a NullOutputFormat and use it in the
    RandomWriter example.  (omalley via cutting)

19. HADOOP-1169.  Fix a cut/paste error in CopyFiles utility so that
    S3-based source files are correctly copied.  (Michael Stack via cutting)

20. HADOOP-1167.  Remove extra synchronization in InMemoryFileSystem.
    (omalley via cutting)

21. HADOOP-1110.  Fix an off-by-one error counting map inputs.
    (David Bowen via cutting)

22. HADOOP-1178.  Fix a NullPointerException during namenode startup.
    (Dhruba Borthakur via cutting)

23. HADOOP-1011.  Fix a ConcurrentModificationException when viewing
    job history.  (Tahir Hashmi via cutting)

24. HADOOP-672.  Improve help for fs shell commands.
    (Dhruba Borthakur via cutting)

25. HADOOP-1170.  Improve datanode performance by removing device
    checks from common operations.  (Igor Bolotin via cutting)

26. HADOOP-1090.  Fix SortValidator's detection of whether the input 
    file belongs to the sort-input or sort-output directory.
    (Arun C Murthy via tomwhite)

27. HADOOP-1081.  Fix bin/hadoop on Darwin.  (Michael Bieniosek via cutting)

28. HADOOP-1045.  Add contrib/hbase, a BigTable-like online database.
    (Jim Kellerman via cutting)

29. HADOOP-1156.  Fix a NullPointerException in MiniDFSCluster.
    (Hairong Kuang via cutting)

30. HADOOP-702.  Add tools to help automate HDFS upgrades.
    (Konstantin Shvachko via cutting)

31. HADOOP-1163.  Fix ganglia metrics to aggregate metrics from different
    hosts properly.  (Michael Bieniosek via tomwhite)

32. HADOOP-1194.  Make compression style record level for map output
    compression.  (Arun C Murthy via tomwhite)

33. HADOOP-1187.  Improve DFS Scalability: avoid scanning entire list of
    datanodes in getAdditionalBlocks.  (Dhruba Borthakur via tomwhite)

34. HADOOP-1133.  Add tool to analyze and debug namenode on a production
    cluster.  (Dhruba Borthakur via tomwhite)

35. HADOOP-1151.  Remove spurious printing to stderr in streaming 
    PipeMapRed.  (Koji Noguchi via tomwhite)

36. HADOOP-988.  Change namenode to use a single map of blocks to metadata.
    (Raghu Angadi via tomwhite)

37. HADOOP-1203.  Change UpgradeUtilities used by DFS tests to use
    MiniDFSCluster to start and stop NameNode/DataNodes.
    (Nigel Daley via tomwhite)

38. HADOOP-1217.  Add test.timeout property to build.xml, so that
    long-running unit tests may be automatically terminated.
    (Nigel Daley via cutting)

39. HADOOP-1149.  Improve DFS Scalability: make 
    processOverReplicatedBlock() a no-op if blocks are not 
    over-replicated.  (Raghu Angadi via tomwhite)

40. HADOOP-1149.  Improve DFS Scalability: optimize getDistance(), 
    contains(), and isOnSameRack() in NetworkTopology.  
    (Hairong Kuang via tomwhite)

41. HADOOP-1218.  Make synchronization on TaskTracker's RunningJob 
    object consistent.  (Devaraj Das via tomwhite)

42. HADOOP-1219.  Ignore progress report once a task has reported as 
    'done'.  (Devaraj Das via tomwhite)

43. HADOOP-1114.  Permit user to specify additional CLASSPATH elements
    with a HADOOP_CLASSPATH environment variable. (cutting)

44. HADOOP-1198.  Remove ipc.client.timeout parameter override from 
    unit test configuration.  Using the default is more robust and
    has almost the same run time.  (Arun C Murthy via tomwhite)

45. HADOOP-1211.  Remove deprecated constructor and unused static 
    members in DataNode class.  (Konstantin Shvachko via tomwhite)

46. HADOOP-1136.  Fix ArrayIndexOutOfBoundsException in 
    FSNamesystem$UnderReplicatedBlocks add() method.  
    (Hairong Kuang via tomwhite)

47. HADOOP-978.  Add the client name and the address of the node that
    previously started to create the file to the description of 
    AlreadyBeingCreatedException.  (Konstantin Shvachko via tomwhite)

48. HADOOP-1001.  Check the type of keys and values generated by the 
    mapper against the types specified in JobConf.  
    (Tahir Hashmi via tomwhite)

49. HADOOP-971.  Improve DFS Scalability: Improve name node performance
    by adding a hostname to datanodes map.  (Hairong Kuang via tomwhite)

50. HADOOP-1189.  Fix 'No space left on device' exceptions on datanodes.
    (Raghu Angadi via tomwhite)

51. HADOOP-819.  Change LineRecordWriter to not insert a tab between
    key and value when either is null, and to print nothing when both
    are null.  (Runping Qi via cutting)

52. HADOOP-1204.  Rename InputFormatBase to be FileInputFormat, and
    deprecate InputFormatBase.  Also make LineRecordReader easier to
    extend.  (Runping Qi via cutting)

53. HADOOP-1213.  Improve logging of errors by IPC server, to
    consistently include the service name and the call.  (cutting)

54. HADOOP-1238.  Fix metrics reporting by TaskTracker to correctly
    track maps_running and reduces_running.
    (Michael Bieniosek via cutting)

55. HADOOP-1093.  Fix a race condition in HDFS where blocks were
    sometimes erased before they were reported written.
    (Dhruba Borthakur via cutting)

56. HADOOP-1239.  Add a package name to some testjar test classes.
    (Jim Kellerman via cutting)

57. HADOOP-1241.  Fix NullPointerException in processReport when 
    namenode is restarted.  (Dhruba Borthakur via tomwhite)

58. HADOOP-1244.  Fix stop-dfs.sh to no longer incorrectly specify 
    slaves file for stopping datanode.  
    (Michael Bieniosek via tomwhite)

59. HADOOP-1253.  Fix ConcurrentModificationException and 
    NullPointerException in JobControl.  
    (Johan Oskarson via tomwhite)

60. HADOOP-1256.  Fix NameNode so that multiple DataNodeDescriptors
    can no longer be created on startup.  (Hairong Kuang via cutting)

61. HADOOP-1214.  Replace streaming classes with new counterparts 
    from Hadoop core.  (Runping Qi via tomwhite)

62. HADOOP-1250.  Move a chmod utility from streaming to FileUtil.
    (omalley via cutting)

63. HADOOP-1258.  Fix TestCheckpoint test case to wait for 
    MiniDFSCluster to be active.  (Nigel Daley via tomwhite)

64. HADOOP-1148.  Re-indent all Java source code to consistently use
    two spaces per indent level.  (cutting)

65. HADOOP-1251.  Add a method to Reporter to get the map InputSplit.
    (omalley via cutting)

66. HADOOP-1224.  Fix "Browse the filesystem" link to no longer point 
    to dead datanodes.  (Enis Soztutar via tomwhite)

67. HADOOP-1154.  Fail a streaming task if the threads reading from or 
    writing to the streaming process fail.  (Koji Noguchi via tomwhite)

68. HADOOP-968.  Move shuffle and sort to run in reduce's child JVM,
    rather than in TaskTracker.  (Devaraj Das via cutting)

69. HADOOP-1111.  Add support for client notification of job
    completion. If the job configuration has a job.end.notification.url
    property it will make a HTTP GET request to the specified URL.
    The number of retries and the interval between retries is also
    configurable. (Alejandro Abdelnur via tomwhite)

70. HADOOP-1275.  Fix misspelled job notification property in
    hadoop-default.xml.  (Alejandro Abdelnur via tomwhite)

71. HADOOP-1152.  Fix race condition in MapOutputCopier.copyOutput file
    rename causing possible reduce task hang.
    (Tahir Hashmi via tomwhite)

72. HADOOP-1050.  Distinguish between failed and killed tasks so as to 
    not count a lost tasktracker against the job.  
    (Arun C Murthy via tomwhite)

73. HADOOP-1271.  Fix StreamBaseRecordReader to be able to log record 
    data that's not UTF-8.  (Arun C Murthy via tomwhite)

74. HADOOP-1190.  Fix unchecked warnings in main Hadoop code.  
    (tomwhite)

75. HADOOP-1127.  Fix AlreadyBeingCreatedException in namenode for 
    jobs run with speculative execution.
    (Arun C Murthy via tomwhite)

76. HADOOP-1282.  Omnibus HBase patch.  Improved tests & configuration.
    (Jim Kellerman via cutting)

77. HADOOP-1262.  Make dfs client try to read from a different replica 
    of the checksum file when a checksum error is detected.  
    (Hairong Kuang via tomwhite)

78. HADOOP-1279.  Fix JobTracker to maintain list of recently
    completed jobs by order of completion, not submission.
    (Arun C Murthy via cutting)

79. HADOOP-1284.  In contrib/streaming, permit flexible specification
    of field delimiter and fields for partitioning and sorting.
    (Runping Qi via cutting)

80. HADOOP-1176.  Fix a bug where reduce would hang when a map had
    more than 2GB of output for it.  (Arun C Murthy via cutting)

81. HADOOP-1293.  Fix contrib/streaming to print more than the first
    twenty lines of standard error.  (Koji Noguchi via cutting)

82. HADOOP-1297.  Fix datanode so that requests to remove blocks that
    do not exist no longer causes block reports to be re-sent every
    second.  (Dhruba Borthakur via cutting)

83. HADOOP-1216.  Change MapReduce so that, when numReduceTasks is
    zero, map outputs are written directly as final output, skipping
    shuffle, sort and reduce.  Use this to implement reduce=NONE
    option in contrib/streaming.  (Runping Qi via cutting)

84. HADOOP-1294.  Fix unchecked warnings in main Hadoop code under 
    Java 6.  (tomwhite)

85. HADOOP-1299.  Fix so that RPC will restart after RPC.stopClient()
    has been called.  (Michael Stack via cutting)

86. HADOOP-1278.  Improve blacklisting of TaskTrackers by JobTracker,
    to reduce false positives.  (Arun C Murthy via cutting)

87. HADOOP-1290.  Move contrib/abacus into mapred/lib/aggregate.
    (Runping Qi via cutting)

88. HADOOP-1272.  Extract inner classes from FSNamesystem into separate 
    classes.  (Dhruba Borthakur via tomwhite)

89. HADOOP-1247.  Add support to contrib/streaming for aggregate
    package, formerly called Abacus.  (Runping Qi via cutting)

90. HADOOP-1061.  Fix bug in listing files in the S3 filesystem.
    NOTE: this change is not backwards compatible!  You should use the 
    MigrationTool supplied to migrate existing S3 filesystem data to 
    the new format.  Please backup your data first before upgrading 
    (using 'hadoop distcp' for example).  (tomwhite)

91. HADOOP-1304.  Make configurable the maximum number of task
    attempts before a job fails.  (Devaraj Das via cutting)

92. HADOOP-1308.  Use generics to restrict types when classes are
    passed as parameters to JobConf methods. (Michael Bieniosek via cutting)

93. HADOOP-1312.  Fix a ConcurrentModificationException in NameNode
    that killed the heartbeat monitoring thread.
    (Dhruba Borthakur via cutting)

94. HADOOP-1315.  Clean up contrib/streaming, switching it to use core
    classes more and removing unused code.  (Runping Qi via cutting)

95. HADOOP-485.  Allow a different comparator for grouping keys in
    calls to reduce.  (Tahir Hashmi via cutting)

96. HADOOP-1322.  Fix TaskTracker blacklisting to work correctly in
    one- and two-node clusters.  (Arun C Murthy via cutting)

97. HADOOP-1144.  Permit one to specify a maximum percentage of tasks
    that can fail before a job is aborted.  The default is zero.
    (Arun C Murthy via cutting)

98. HADOOP-1184.  Fix HDFS decomissioning to complete when the only
    copy of a block is on a decommissioned node. (Dhruba Borthakur via cutting)

99. HADOOP-1263.  Change DFSClient to retry certain namenode calls
    with a random, exponentially increasing backoff time, to avoid
    overloading the namenode on, e.g., job start.  (Hairong Kuang via cutting)

100. HADOOP-1325.  First complete, functioning version of HBase.
    (Jim Kellerman via cutting)

101. HADOOP-1276.  Make tasktracker expiry interval configurable.
    (Arun C Murthy via cutting)

102. HADOOP-1326.  Change JobClient#RunJob() to return the job.
    (omalley via cutting)

103. HADOOP-1270.  Randomize the fetch of map outputs, speeding the
     shuffle.  (Arun C Murthy via cutting)

104. HADOOP-1200.  Restore disk checking lost in HADOOP-1170.
     (Hairong Kuang via cutting)

105. HADOOP-1252.  Changed MapReduce's allocation of local files to
     use round-robin among available devices, rather than a hashcode.
     More care is also taken to not allocate files on full or offline
     drives.  (Devaraj Das via cutting)

106. HADOOP-1324.  Change so that an FSError kills only the task that
     generates it rather than the entire task tracker.
     (Arun C Murthy via cutting)

107. HADOOP-1310.  Fix unchecked warnings in aggregate code.  (tomwhite)

108. HADOOP-1255.  Fix a bug where the namenode falls into an infinite
     loop trying to remove a dead node.  (Hairong Kuang via cutting)

109. HADOOP-1160.  Fix DistributedFileSystem.close() to close the
     underlying FileSystem, correctly aborting files being written.
     (Hairong Kuang via cutting)

110. HADOOP-1341.  Fix intermittent failures in HBase unit tests
     caused by deadlock.  (Jim Kellerman via cutting)

111. HADOOP-1350.  Fix shuffle performance problem caused by forcing
     chunked encoding of map outputs.  (Devaraj Das via cutting)

112. HADOOP-1345.  Fix HDFS to correctly retry another replica when a
     checksum error is encountered.  (Hairong Kuang via cutting)

113. HADOOP-1205.  Improve synchronization around HDFS block map.
     (Hairong Kuang via cutting)

114. HADOOP-1353.  Fix a potential NullPointerException in namenode.
     (Dhruba Borthakur via cutting)

115. HADOOP-1354.  Fix a potential NullPointerException in FsShell.
     (Hairong Kuang via cutting)

116. HADOOP-1358.  Fix a potential bug when DFSClient calls skipBytes.
     (Hairong Kuang via cutting)

117. HADOOP-1356.  Fix a bug in ValueHistogram.  (Runping Qi via cutting)

118. HADOOP-1363.  Fix locking bug in JobClient#waitForCompletion().
     (omalley via cutting)

119. HADOOP-1368.  Fix inconsistent synchronization in JobInProgress.
     (omalley via cutting)

120. HADOOP-1369.  Fix inconsistent synchronization in TaskTracker.
     (omalley via cutting)

121. HADOOP-1361.  Fix various calls to skipBytes() to check return
     value. (Hairong Kuang via cutting)

122. HADOOP-1388.  Fix a potential NullPointerException in web ui.
     (Devaraj Das via cutting)

123. HADOOP-1385.  Fix MD5Hash#hashCode() to generally hash to more
     than 256 values.  (omalley via cutting)

124. HADOOP-1386.  Fix Path to not permit the empty string as a
     path, as this has lead to accidental file deletion.  Instead
     force applications to use "." to name the default directory.
     (Hairong Kuang via cutting)

125. HADOOP-1407.  Fix integer division bug in JobInProgress which
     meant failed tasks didn't cause the job to fail.
     (Arun C Murthy via tomwhite)

126. HADOOP-1427.  Fix a typo that caused GzipCodec to incorrectly use
     a very small input buffer.  (Espen Amble Kolstad via cutting)

127. HADOOP-1435.  Fix globbing code to no longer use the empty string
     to indicate the default directory, per HADOOP-1386.
     (Hairong Kuang via cutting)

128. HADOOP-1411.  Make task retry framework handle 
     AlreadyBeingCreatedException when wrapped as a RemoteException.
     (Hairong Kuang via tomwhite)

129. HADOOP-1242.  Improve handling of DFS upgrades.
     (Konstantin Shvachko via cutting)

130. HADOOP-1332.  Fix so that TaskTracker exits reliably during unit
     tests on Windows.  (omalley via cutting)

131. HADOOP-1431.  Fix so that sort progress reporting during map runs
     only while sorting, so that stuck maps are correctly terminated.
     (Devaraj Das and Arun C Murthy via cutting)

132. HADOOP-1452.  Change TaskTracker.MapOutputServlet.doGet.totalRead
     to a long, permitting map outputs to exceed 2^31 bytes.
     (omalley via cutting)

133. HADOOP-1443.  Fix a bug opening zero-length files in HDFS.
     (Konstantin Shvachko via cutting)


Release 0.12.3 - 2007-04-06

 1. HADOOP-1162.  Fix bug in record CSV and XML serialization of
    binary values.  (Milind Bhandarkar via cutting)

 2. HADOOP-1123.  Fix NullPointerException in LocalFileSystem when
    trying to recover from a checksum error.
    (Hairong Kuang & Nigel Daley via tomwhite)

 3. HADOOP-1177.  Fix bug where IOException in MapOutputLocation.getFile
    was not being logged.  (Devaraj Das via tomwhite)

 4. HADOOP-1175.  Fix bugs in JSP for displaying a task's log messages.
    (Arun C Murthy via cutting)

 5. HADOOP-1191.  Fix map tasks to wait until sort progress thread has
    stopped before reporting the task done.  (Devaraj Das via cutting)

 6. HADOOP-1192.  Fix an integer overflow bug in FSShell's 'dus'
    command and a performance problem in HDFS's implementation of it.
    (Hairong Kuang via cutting)

 7. HADOOP-1105. Fix reducers to make "progress" while iterating 
    through values.  (Devaraj Das & Owen O'Malley via tomwhite)

 8. HADOOP-1179. Make Task Tracker close index file as soon as the read 
    is done when serving get-map-output requests.  
    (Devaraj Das via tomwhite)


Release 0.12.2 - 2007-23-17

 1. HADOOP-1135.  Fix bug in block report processing which may cause
    the namenode to delete blocks.  (Dhruba Borthakur via tomwhite)

 2. HADOOP-1145.  Make XML serializer and deserializer classes public
    in record package.  (Milind Bhandarkar via cutting)

 3. HADOOP-1140.  Fix a deadlock in metrics. (David Bowen via cutting)

 4. HADOOP-1150.  Fix streaming -reducer and -mapper to give them
    defaults. (Owen O'Malley via tomwhite)


Release 0.12.1 - 2007-03-17

 1. HADOOP-1035.  Fix a StackOverflowError in FSDataSet.
    (Raghu Angadi via cutting)

 2. HADOOP-1053.  Fix VInt representation of negative values.  Also
    remove references in generated record code to methods outside of
    the record package and improve some record documentation.
    (Milind Bhandarkar via cutting)

 3. HADOOP-1067.  Compile fails if Checkstyle jar is present in lib
    directory. Also remove dependency on a particular Checkstyle
    version number. (tomwhite)

 4. HADOOP-1060.  Fix an IndexOutOfBoundsException in the JobTracker
    that could cause jobs to hang.  (Arun C Murthy via cutting)

 5. HADOOP-1077.  Fix a race condition fetching map outputs that could
    hang reduces.  (Devaraj Das via cutting)

 6. HADOOP-1083.  Fix so that when a cluster restarts with a missing
    datanode, its blocks are replicated.  (Hairong Kuang via cutting)

 7. HADOOP-1082.  Fix a NullPointerException in ChecksumFileSystem.
    (Hairong Kuang via cutting)

 8. HADOOP-1088.  Fix record serialization of negative values.
    (Milind Bhandarkar via cutting)

 9. HADOOP-1080.  Fix bug in bin/hadoop on Windows when native
    libraries are present.  (ab via cutting)

10. HADOOP-1091.  Fix a NullPointerException in MetricsRecord.
    (David Bowen via tomwhite)

11. HADOOP-1092.  Fix a NullPointerException in HeartbeatMonitor
    thread. (Hairong Kuang via tomwhite)

12. HADOOP-1112.  Fix a race condition in Hadoop metrics.
    (David Bowen via tomwhite)

13. HADOOP-1108.  Checksummed file system should retry reading if a
    different replica is found when handling ChecksumException.
    (Hairong Kuang via tomwhite)

14. HADOOP-1070.  Fix a problem with number of racks and datanodes
    temporarily doubling.  (Konstantin Shvachko via tomwhite)

15. HADOOP-1099.  Fix NullPointerException in JobInProgress.
    (Gautam Kowshik via tomwhite)

16. HADOOP-1115.  Fix bug where FsShell copyToLocal doesn't
    copy directories.  (Hairong Kuang via tomwhite)

17. HADOOP-1109.  Fix NullPointerException in StreamInputFormat.
    (Koji Noguchi via tomwhite)

18. HADOOP-1117.  Fix DFS scalability: when the namenode is
    restarted it consumes 80% CPU. (Dhruba Borthakur via
    tomwhite)

19. HADOOP-1089.  Make the C++ version of write and read v-int
    agree with the Java versions.  (Milind Bhandarkar via
    tomwhite)

20. HADOOP-1096.  Rename InputArchive and OutputArchive and
    make them public. (Milind Bhandarkar via tomwhite)

21. HADOOP-1128.  Fix missing progress information in map tasks.
    (Espen Amble Kolstad, Andrzej Bialecki, and Owen O'Malley
    via tomwhite)

22. HADOOP-1129.  Fix DFSClient to not hide IOExceptions in
    flush method.  (Hairong Kuang via tomwhite)

23. HADOOP-1126.  Optimize CPU usage for under replicated blocks
    when cluster restarts.  (Hairong Kuang via tomwhite)


Release 0.12.0 - 2007-03-02

 1. HADOOP-975.  Separate stdout and stderr from tasks.
    (Arun C Murthy via cutting)

 2. HADOOP-982.  Add some setters and a toString() method to
    BytesWritable.  (omalley via cutting)

 3. HADOOP-858.  Move contrib/smallJobsBenchmark to src/test, removing
    obsolete bits. (Nigel Daley via cutting)

 4. HADOOP-992.  Fix MiniMR unit tests to use MiniDFS when specified,
    rather than the local FS.  (omalley via cutting)

 5. HADOOP-954.  Change use of metrics to use callback mechanism.
    Also rename utility class Metrics to MetricsUtil.
    (David Bowen & Nigel Daley via cutting)

 6. HADOOP-893.  Improve HDFS client's handling of dead datanodes.
    The set is no longer reset with each block, but rather is now
    maintained for the life of an open file.  (Raghu Angadi via cutting)

 7. HADOOP-882.  Upgrade to jets3t version 0.5, used by the S3
    FileSystem.  This version supports retries.  (Michael Stack via cutting)

 8. HADOOP-977.  Send task's stdout and stderr to JobClient's stdout
    and stderr respectively, with each line tagged by the task's name.
    (Arun C Murthy via cutting)

 9. HADOOP-761.  Change unit tests to not use /tmp.  (Nigel Daley via cutting)

10. HADOOP-1007. Make names of metrics used in Hadoop unique.
    (Nigel Daley via cutting)

11. HADOOP-491.  Change mapred.task.timeout to be per-job, and make a
    value of zero mean no timeout.  Also change contrib/streaming to
    disable task timeouts.  (Arun C Murthy via cutting)

12. HADOOP-1010.  Add Reporter.NULL, a Reporter implementation that
    does nothing.  (Runping Qi via cutting)

13. HADOOP-923.  In HDFS NameNode, move replication computation to a
    separate thread, to improve heartbeat processing time.
    (Dhruba Borthakur via cutting) 

14. HADOOP-476.  Rewrite contrib/streaming command-line processing,
    improving parameter validation.  (Sanjay Dahiya via cutting)

15. HADOOP-973.  Improve error messages in Namenode.  This should help
    to track down a problem that was appearing as a
    NullPointerException.  (Dhruba Borthakur via cutting) 

16. HADOOP-649.  Fix so that jobs with no tasks are not lost.
    (Thomas Friol via cutting)

17. HADOOP-803.  Reduce memory use by HDFS namenode, phase I.
    (Raghu Angadi via cutting)

18. HADOOP-1021.  Fix MRCaching-based unit tests on Windows.
    (Nigel Daley via cutting)

19. HADOOP-889.  Remove duplicate code from HDFS unit tests.
    (Milind Bhandarkar via cutting)

20. HADOOP-943.  Improve HDFS's fsck command to display the filename
    for under-replicated blocks.  (Dhruba Borthakur via cutting) 

21. HADOOP-333.  Add validator for sort benchmark output.
    (Arun C Murthy via cutting)

22. HADOOP-947.  Improve performance of datanode decomissioning.
    (Dhruba Borthakur via cutting)

23. HADOOP-442.  Permit one to specify hosts allowed to connect to
    namenode and jobtracker with include and exclude files.  (Wendy
    Chien via cutting)

24. HADOOP-1017.  Cache constructors, for improved performance.
    (Ron Bodkin via cutting)

25. HADOOP-867.  Move split creation out of JobTracker to client.
    Splits are now saved in a separate file, read by task processes
    directly, so that user code is no longer required in the
    JobTracker.  (omalley via cutting)

26. HADOOP-1006.  Remove obsolete '-local' option from test code.
    (Gautam Kowshik via cutting)

27. HADOOP-952. Create a public (shared) Hadoop EC2 AMI.
    The EC2 scripts now support launch of public AMIs.
    (tomwhite)
    
28. HADOOP-1025. Remove some obsolete code in ipc.Server.  (cutting)

29. HADOOP-997. Implement S3 retry mechanism for failed block
    transfers. This includes a generic retry mechanism for use
    elsewhere in Hadoop. (tomwhite)

30. HADOOP-990.  Improve HDFS support for full datanode volumes.
    (Raghu Angadi via cutting)

31. HADOOP-564.  Replace uses of "dfs://" URIs with the more standard
    "hdfs://".  (Wendy Chien via cutting)

32. HADOOP-1030.  In unit tests, unify setting of ipc.client.timeout.
    Also increase the value used from one to two seconds, in hopes of
    making tests complete more reliably.  (cutting)

33. HADOOP-654.  Stop assigning tasks to a tasktracker if it has
    failed more than a specified number in the job.
    (Arun C Murthy via cutting)

34. HADOOP-985.  Change HDFS to identify nodes by IP address rather
    than by DNS hostname.  (Raghu Angadi via cutting)

35. HADOOP-248.  Optimize location of map outputs to not use random
    probes.  (Devaraj Das via cutting)

36. HADOOP-1029.  Fix streaming's input format to correctly seek to
    the start of splits.  (Arun C Murthy via cutting)

37. HADOOP-492.  Add per-job and per-task counters.  These are
    incremented via the Reporter interface and available through the
    web ui and the JobClient API.  The mapreduce framework maintains a
    few basic counters, and applications may add their own.  Counters
    are also passed to the metrics system.
    (David Bowen via cutting)

38. HADOOP-1034.  Fix datanode to better log exceptions.
    (Philippe Gassmann via cutting)

39. HADOOP-878.  In contrib/streaming, fix reducer=NONE to work with
    multiple maps.  (Arun C Murthy via cutting)

40. HADOOP-1039.  In HDFS's TestCheckpoint, avoid restarting
    MiniDFSCluster so often, speeding this test.  (Dhruba Borthakur via cutting)

41. HADOOP-1040.  Update RandomWriter example to use counters and
    user-defined input and output formats.  (omalley via cutting)

42. HADOOP-1027.  Fix problems with in-memory merging during shuffle
    and re-enable this optimization.  (Devaraj Das via cutting)

43. HADOOP-1036.  Fix exception handling in TaskTracker to keep tasks
    from being lost.  (Arun C Murthy via cutting)

44. HADOOP-1042.  Improve the handling of failed map output fetches.
    (Devaraj Das via cutting)

45. HADOOP-928.  Make checksums optional per FileSystem.
    (Hairong Kuang via cutting)

46. HADOOP-1044.  Fix HDFS's TestDecommission to not spuriously fail.
    (Wendy Chien via cutting)

47. HADOOP-972.  Optimize HDFS's rack-aware block placement algorithm.
    (Hairong Kuang via cutting)

48. HADOOP-1043.  Optimize shuffle, increasing parallelism.
    (Devaraj Das via cutting)

49. HADOOP-940.  Improve HDFS's replication scheduling.
    (Dhruba Borthakur via cutting) 

50. HADOOP-1020.  Fix a bug in Path resolution, and a with unit tests
    on Windows.  (cutting)

51. HADOOP-941.  Enhance record facility.
    (Milind Bhandarkar via cutting)

52. HADOOP-1000.  Fix so that log messages in task subprocesses are
    not written to a task's standard error.  (Arun C Murthy via cutting)

53. HADOOP-1037.  Fix bin/slaves.sh, which currently only works with
    /bin/bash, to specify /bin/bash rather than /bin/sh.  (cutting)

54. HADOOP-1046. Clean up tmp from partially received stale block files. (ab)

55. HADOOP-1041.  Optimize mapred counter implementation.  Also group
    counters by their declaring Enum.  (David Bowen via cutting)

56. HADOOP-1032.  Permit one to specify jars that will be cached
    across multiple jobs.  (Gautam Kowshik via cutting)

57. HADOOP-1051.  Add optional checkstyle task to build.xml.  To use
    this developers must download the (LGPL'd) checkstyle jar
    themselves.  (tomwhite via cutting)

58. HADOOP-1049.  Fix a race condition in IPC client.
    (Devaraj Das via cutting)

60. HADOOP-1056.  Check HDFS include/exclude node lists with both IP
    address and hostname.  (Wendy Chien via cutting)

61. HADOOP-994.  In HDFS, limit the number of blocks invalidated at
    once.  Large lists were causing datenodes to timeout.
    (Dhruba Borthakur via cutting) 

62. HADOOP-432.  Add a trash feature, disabled by default.  When
    enabled, the FSShell 'rm' command will move things to a trash
    directory in the filesystem.  In HDFS, a thread periodically
    checkpoints the trash and removes old checkpoints.  (cutting)


Release 0.11.2 - 2007-02-16

 1. HADOOP-1009.  Fix an infinite loop in the HDFS namenode.
    (Dhruba Borthakur via cutting) 

 2. HADOOP-1014.  Disable in-memory merging during shuffle, as this is
    causing data corruption.  (Devaraj Das via cutting)


Release 0.11.1 - 2007-02-09

 1. HADOOP-976.  Make SequenceFile.Metadata public.  (Runping Qi via cutting)

 2. HADOOP-917.  Fix a NullPointerException in SequenceFile's merger
    with large map outputs.  (omalley via cutting)

 3. HADOOP-984.  Fix a bug in shuffle error handling introduced by
    HADOOP-331.  If a map output is unavailable, the job tracker is
    once more informed.  (Arun C Murthy via cutting)

 4. HADOOP-987.  Fix a problem in HDFS where blocks were not removed
    from neededReplications after a replication target was selected.
    (Hairong Kuang via cutting)

Release 0.11.0 - 2007-02-02

 1. HADOOP-781.  Remove methods deprecated in 0.10 that are no longer
    widely used.  (cutting)

 2. HADOOP-842.  Change HDFS protocol so that the open() method is
    passed the client hostname, to permit the namenode to order block
    locations on the basis of network topology.
    (Hairong Kuang via cutting)

 3. HADOOP-852.  Add an ant task to compile record definitions, and
    use it to compile record unit tests.  (Milind Bhandarkar via cutting)

 4. HADOOP-757.  Fix "Bad File Descriptor" exception in HDFS client
    when an output file is closed twice.  (Raghu Angadi via cutting)

 5. [ intentionally blank ]

 6. HADOOP-890.  Replace dashes in metric names with underscores,
    for better compatibility with some monitoring systems.
    (Nigel Daley via cutting)

 7. HADOOP-801.  Add to jobtracker a log of task completion events.
    (Sanjay Dahiya via cutting)

 8. HADOOP-855.  In HDFS, try to repair files with checksum errors.
    An exception is still thrown, but corrupt blocks are now removed
    when they have replicas.  (Wendy Chien via cutting)

 9. HADOOP-886.  Reduce number of timer threads created by metrics API
    by pooling contexts.  (Nigel Daley via cutting)

10. HADOOP-897.  Add a "javac.args" property to build.xml that permits
    one to pass arbitrary options to javac. (Milind Bhandarkar via cutting)

11. HADOOP-899.  Update libhdfs for changes in HADOOP-871.
    (Sameer Paranjpye via cutting)

12. HADOOP-905.  Remove some dead code from JobClient.  (cutting)

13. HADOOP-902.  Fix a NullPointerException in HDFS client when
    closing output streams.  (Raghu Angadi via cutting)

14. HADOOP-735.  Switch generated record code to use BytesWritable to
    represent fields of type 'buffer'. (Milind Bhandarkar via cutting)

15. HADOOP-830.  Improve mapreduce merge performance by buffering and
    merging multiple map outputs as they arrive at reduce nodes before
    they're written to disk.  (Devaraj Das via cutting)

16. HADOOP-908.  Add a new contrib package, Abacus, that simplifies
    counting and aggregation, built on MapReduce.  (Runping Qi via cutting)

17. HADOOP-901.  Add support for recursive renaming to the S3 filesystem.
    (Tom White via cutting)

18. HADOOP-912.  Fix a bug in TaskTracker.isIdle() that was
    sporadically causing unit test failures.  (Arun C Murthy via cutting)

19. HADOOP-909.  Fix the 'du' command to correctly compute the size of
    FileSystem directory trees.  (Hairong Kuang via cutting)

20. HADOOP-731.  When a checksum error is encountered on a file stored
    in HDFS, try another replica of the data, if any.
    (Wendy Chien via cutting)

21. HADOOP-732.  Add support to SequenceFile for arbitrary metadata,
    as a set of attribute value pairs.  (Runping Qi via cutting)

22. HADOOP-929.  Fix PhasedFileSystem to pass configuration to
    underlying FileSystem.  (Sanjay Dahiya via cutting)

23. HADOOP-935.  Fix contrib/abacus to not delete pre-existing output
    files, but rather to fail in this case.  (Runping Qi via cutting)

24. HADOOP-936.  More metric renamings, as in HADOOP-890.
    (Nigel Daley via cutting)

25. HADOOP-856.  Fix HDFS's fsck command to not report that
    non-existent filesystems are healthy.  (Milind Bhandarkar via cutting)

26. HADOOP-602.  Remove the dependency on Lucene's PriorityQueue
    utility, by copying it into Hadoop.  This facilitates using Hadoop
    with different versions of Lucene without worrying about CLASSPATH
    order.  (Milind Bhandarkar via cutting)

27. [ intentionally blank ]

28. HADOOP-227.  Add support for backup namenodes, which periodically
    get snapshots of the namenode state.  (Dhruba Borthakur via cutting) 

29. HADOOP-884.  Add scripts in contrib/ec2 to facilitate running
    Hadoop on an Amazon's EC2 cluster.  (Tom White via cutting)

30. HADOOP-937.  Change the namenode to request re-registration of
    datanodes in more circumstances.  (Hairong Kuang via cutting)

31. HADOOP-922.  Optimize small forward seeks in HDFS.  If data is has
    likely already in flight, skip ahead rather than re-opening the
    block.  (Dhruba Borthakur via cutting)

32. HADOOP-961.  Add a 'job -events' sub-command that prints job
    events, including task completions and failures.  (omalley via cutting)

33. HADOOP-959.  Fix namenode snapshot code added in HADOOP-227 to
    work on Windows.  (Dhruba Borthakur via cutting)

34. HADOOP-934.  Fix TaskTracker to catch metrics exceptions that were
    causing heartbeats to fail.  (Arun Murthy via cutting)

35. HADOOP-881.  Fix JobTracker web interface to display the correct
    number of task failures.  (Sanjay Dahiya via cutting)

36. HADOOP-788.  Change contrib/streaming to subclass TextInputFormat,
    permitting it to take advantage of native compression facilities.
    (Sanjay Dahiya via cutting)

37. HADOOP-962.  In contrib/ec2: make scripts executable in tar file;
    add a README; make the environment file use a template.
    (Tom White via cutting)

38. HADOOP-549.  Fix a NullPointerException in TaskReport's
    serialization.  (omalley via cutting)

39. HADOOP-963.  Fix remote exceptions to have the stack trace of the
    caller thread, not the IPC listener thread.  (omalley via cutting)

40. HADOOP-967.  Change RPC clients to start sending a version header.
    (omalley via cutting)

41. HADOOP-964.  Fix a bug introduced by HADOOP-830 where jobs failed
    whose comparators and/or i/o types were in the job's jar.
    (Dennis Kubes via cutting)

42. HADOOP-969.  Fix a deadlock in JobTracker.  (omalley via cutting)

43. HADOOP-862.  Add support for the S3 FileSystem to the CopyFiles
    tool.  (Michael Stack via cutting)

44. HADOOP-965.  Fix IsolationRunner so that job's jar can be found.
    (Dennis Kubes via cutting)

45. HADOOP-309.  Fix two NullPointerExceptions in StatusHttpServer.
    (navychen via cutting)

46. HADOOP-692.  Add rack awareness to HDFS's placement of blocks.
    (Hairong Kuang via cutting)


Release 0.10.1 - 2007-01-10

 1. HADOOP-857.  Fix S3 FileSystem implementation to permit its use
    for MapReduce input and output.  (Tom White via cutting)

 2. HADOOP-863.  Reduce logging verbosity introduced by HADOOP-813.
    (Devaraj Das via cutting)

 3. HADOOP-815.  Fix memory leaks in JobTracker. (Arun C Murthy via cutting)

 4. HADOOP-600.  Fix a race condition in JobTracker.
    (Arun C Murthy via cutting)

 5. HADOOP-864.  Fix 'bin/hadoop -jar' to operate correctly when
    hadoop.tmp.dir does not yet exist.  (omalley via cutting)

 6. HADOOP-866.  Fix 'dfs -get' command to remove existing crc files,
    if any.  (Milind Bhandarkar via cutting)

 7. HADOOP-871.  Fix a bug in bin/hadoop setting JAVA_LIBRARY_PATH.
    (Arun C Murthy via cutting)

 8. HADOOP-868.  Decrease the number of open files during map,
    respecting io.sort.fa ctor.  (Devaraj Das via cutting)

 9. HADOOP-865.  Fix S3 FileSystem so that partially created files can
    be deleted.  (Tom White via cutting)

10. HADOOP-873.	 Pass java.library.path correctly to child processes.
    (omalley via cutting)

11. HADOOP-851.  Add support for the LZO codec.  This is much faster
    than the default, zlib-based compression, but it is only available
    when the native library is built.  (Arun C Murthy via cutting)

12. HADOOP-880.  Fix S3 FileSystem to remove directories.
    (Tom White via cutting)

13. HADOOP-879.  Fix InputFormatBase to handle output generated by
    MapFileOutputFormat.  (cutting)

14. HADOOP-659.  In HDFS, prioritize replication of blocks based on
    current replication level.  Blocks which are severely
    under-replicated should be further replicated before blocks which
    are less under-replicated.  (Hairong Kuang via cutting)

15. HADOOP-726.  Deprecate FileSystem locking methods.  They are not
    currently usable.  Locking should eventually provided as an
    independent service.  (Raghu Angadi via cutting)

16. HADOOP-758.  Fix exception handling during reduce so that root
    exceptions are not masked by exceptions in cleanups.
    (Raghu Angadi via cutting)


Release 0.10.0 - 2007-01-05

 1. HADOOP-763. Change DFS namenode benchmark to not use MapReduce.
    (Nigel Daley via cutting)

 2. HADOOP-777. Use fully-qualified hostnames for tasktrackers and
    datanodes.  (Mahadev Konar via cutting)

 3. HADOOP-621. Change 'dfs -cat' to exit sooner when output has been
    closed.  (Dhruba Borthakur via cutting) 

 4. HADOOP-752. Rationalize some synchronization in DFS namenode.
    (Dhruba Borthakur via cutting) 

 5. HADOOP-629. Fix RPC services to better check the protocol name and
    version.  (omalley via cutting)

 6. HADOOP-774. Limit the number of invalid blocks returned with
    heartbeats by the namenode to datanodes.  Transmitting and
    processing very large invalid block lists can tie up both the
    namenode and datanode for too long.  (Dhruba Borthakur via cutting) 

 7. HADOOP-738. Change 'dfs -get' command to not create CRC files by
    default, adding a -crc option to force their creation.
    (Milind Bhandarkar via cutting)

 8. HADOOP-676. Improved exceptions and error messages for common job
    input specification errors.  (Sanjay Dahiya via cutting)

 9. [Included in 0.9.2 release]

10. HADOOP-756. Add new dfsadmin option to wait for filesystem to be
    operational.  (Dhruba Borthakur via cutting)

11. HADOOP-770. Fix jobtracker web interface to display, on restart,
    jobs that were running when it was last stopped.
    (Sanjay Dahiya via cutting)

12. HADOOP-331. Write all map outputs to a single file with an index,
    rather than to a separate file per reduce task.  This should both
    speed the shuffle and make things more scalable.
    (Devaraj Das via cutting)

13. HADOOP-818. Fix contrib unit tests to not depend on core unit
    tests.  (omalley via cutting)

14. HADOOP-786. Log common exception at debug level.
    (Sanjay Dahiya via cutting)

15. HADOOP-796. Provide more convenient access to failed task
    information in the web interface.  (Sanjay Dahiya via cutting)

16. HADOOP-764. Reduce memory allocations in namenode some.
    (Dhruba Borthakur via cutting) 

17. HADOOP-802. Update description of mapred.speculative.execution to
    mention reduces.  (Nigel Daley via cutting)

18. HADOOP-806. Include link to datanodes on front page of namenode
    web interface.  (Raghu Angadi via cutting)

19. HADOOP-618.  Make JobSubmissionProtocol public.
    (Arun C Murthy via cutting)

20. HADOOP-782.  Fully remove killed tasks.  (Arun C Murthy via cutting)

21. HADOOP-792.  Fix 'dfs -mv' to return correct status.
    (Dhruba Borthakur via cutting) 

22. HADOOP-673.  Give each task its own working directory again.
    (Mahadev Konar via cutting)

23. HADOOP-571.  Extend the syntax of Path to be a URI; to be
    optionally qualified with a scheme and authority.  The scheme
    determines the FileSystem implementation, while the authority
    determines the FileSystem instance.  New FileSystem
    implementations may be provided by defining an fs.<scheme>.impl
    property, naming the FileSystem implementation class.  This
    permits easy integration of new FileSystem implementations.
    (cutting)

24. HADOOP-720.  Add an HDFS white paper to website.
    (Dhruba Borthakur via cutting) 

25. HADOOP-794.  Fix a divide-by-zero exception when a job specifies
    zero map tasks.  (omalley via cutting)

26. HADOOP-454.  Add a 'dfs -dus' command that provides summary disk
    usage.  (Hairong Kuang via cutting)

27. HADOOP-574.  Add an Amazon S3 implementation of FileSystem.  To
    use this, one need only specify paths of the form
    s3://id:secret@bucket/.  Alternately, the AWS access key id and
    secret can be specified in your config, with the properties
    fs.s3.awsAccessKeyId and fs.s3.awsSecretAccessKey.
    (Tom White via cutting)

28. HADOOP-824.  Rename DFSShell to be FsShell, since it applies
    generically to all FileSystem implementations.  (cutting)

29. HADOOP-813.  Fix map output sorting to report progress, so that
    sorts which take longer than the task timeout do not fail.
    (Devaraj Das via cutting)

30. HADOOP-825.  Fix HDFS daemons when configured with new URI syntax.
    (omalley via cutting)

31. HADOOP-596.  Fix a bug in phase reporting during reduce.
    (Sanjay Dahiya via cutting)

32. HADOOP-811.  Add a utility, MultithreadedMapRunner.
    (Alejandro Abdelnur via cutting)

33. HADOOP-829.  Within HDFS, clearly separate three different
    representations for datanodes: one for RPCs, one for
    namenode-internal use, and one for namespace persistence.
    (Dhruba Borthakur via cutting) 

34. HADOOP-823.  Fix problem starting datanode when not all configured
    data directories exist.  (Bryan Pendleton via cutting)

35. HADOOP-451.  Add a Split interface.  CAUTION: This incompatibly
    changes the InputFormat and RecordReader interfaces.  Not only is
    FileSplit replaced with Split, but a FileSystem parameter is no
    longer passed in several methods, input validation has changed,
    etc.  (omalley via cutting)

36. HADOOP-814.  Optimize locking in namenode. (Dhruba Borthakur via cutting) 

37. HADOOP-738.  Change 'fs -put' and 'fs -get' commands to accept
    standard input and output, respectively.  Standard i/o is
    specified by a file named '-'.  (Wendy Chien via cutting)

38. HADOOP-835.  Fix a NullPointerException reading record-compressed
    SequenceFiles.  (Hairong Kuang via cutting)

39. HADOOP-836.  Fix a MapReduce bug on Windows, where the wrong
    FileSystem was used.  Also add a static FileSystem.getLocal()
    method and better Path checking in HDFS, to help avoid such issues
    in the future.  (omalley via cutting)

40. HADOOP-837.  Improve RunJar utility to unpack jar file
    hadoop.tmp.dir, rather than the system temporary directory.
    (Hairong Kuang via cutting)

41. HADOOP-841.  Fix native library to build 32-bit version even when
    on a 64-bit host, if a 32-bit JVM is used.  (Arun C Murthy via cutting)

42. HADOOP-838.  Fix tasktracker to pass java.library.path to
    sub-processes, so that libhadoop.a is found.
    (Arun C Murthy via cutting)

43. HADOOP-844.  Send metrics messages on a fixed-delay schedule
    instead of a fixed-rate schedule.  (David Bowen via cutting)

44. HADOOP-849.  Fix OutOfMemory exceptions in TaskTracker due to a
    file handle leak in SequenceFile.  (Devaraj Das via cutting)

45. HADOOP-745.  Fix a synchronization bug in the HDFS namenode.
    (Dhruba Borthakur via cutting)

46. HADOOP-850.  Add Writable implementations for variable-length
    integers.  (ab via cutting)

47. HADOOP-525.  Add raw comparators to record types.  This greatly
    improves record sort performance.  (Milind Bhandarkar via cutting)

48. HADOOP-628.  Fix a problem with 'fs -cat' command, where some
    characters were replaced with question marks.  (Wendy Chien via cutting)

49. HADOOP-804.  Reduce verbosity of MapReduce logging.
    (Sanjay Dahiya via cutting)

50. HADOOP-853.  Rename 'site' to 'docs', in preparation for inclusion
    in releases.  (cutting)

51. HADOOP-371.  Include contrib jars and site documentation in
    distributions.  Also add contrib and example documentation to
    distributed javadoc, in separate sections.  (Nigel Daley via cutting)

52. HADOOP-846.  Report progress during entire map, as sorting of
    intermediate outputs may happen at any time, potentially causing
    task timeouts.  (Devaraj Das via cutting)

53. HADOOP-840.  In task tracker, queue task cleanups and perform them
    in a separate thread.  (omalley & Mahadev Konar via cutting)

54. HADOOP-681.  Add to HDFS the ability to decommission nodes.  This
    causes their blocks to be re-replicated on other nodes, so that
    they may be removed from a cluster.  (Dhruba Borthakur via cutting)

55. HADOOP-470.  In HDFS web ui, list the datanodes containing each
    copy of a block.  (Hairong Kuang via cutting)

56. HADOOP-700.  Change bin/hadoop to only include core jar file on
    classpath, not example, test, etc.  Also rename core jar to
    hadoop-${version}-core.jar so that it can be more easily
    identified.  (Nigel Daley via cutting)

57. HADOOP-619.  Extend InputFormatBase to accept individual files and
    glob patterns as MapReduce inputs, not just directories.  Also
    change contrib/streaming to use this.  (Sanjay Dahia via cutting)


Release 0.9.2 - 2006-12-15

 1. HADOOP-639. Restructure InterTrackerProtocol to make task
    accounting more reliable.  (Arun C Murthy via cutting)

 2. HADOOP-827. Turn off speculative execution by default, since it's
    currently broken.  (omalley via cutting)

 3. HADOOP-791. Fix a deadlock in the task tracker.
    (Mahadev Konar via cutting)


Release 0.9.1 - 2006-12-06

 1. HADOOP-780. Use ReflectionUtils to instantiate key and value
    objects. (ab)

 2. HADOOP-779. Fix contrib/streaming to work correctly with gzipped
    input files.  (Hairong Kuang via cutting)


Release 0.9.0 - 2006-12-01

 1. HADOOP-655.  Remove most deprecated code.  A few deprecated things
    remain, notably UTF8 and some methods that are still required.
    Also cleaned up constructors for SequenceFile, MapFile, SetFile,
    and ArrayFile a bit.  (cutting)

 2. HADOOP-565.  Upgrade to Jetty version 6. (Sanjay Dahiya via cutting)

 3. HADOOP-682.  Fix DFS format command to work correctly when
    configured with a non-existent directory. (Sanjay Dahiya via cutting)

 4. HADOOP-645.  Fix a bug in contrib/streaming when -reducer is NONE.
    (Dhruba Borthakur via cutting) 

 5. HADOOP-687.  Fix a classpath bug in bin/hadoop that blocked the
    servers from starting. (Sameer Paranjpye via omalley)

 6. HADOOP-683.  Remove a script dependency on bash, so it works with
    dash, the new default for /bin/sh on Ubuntu.  (James Todd via cutting)

 7. HADOOP-382.  Extend unit tests to run multiple datanodes.
    (Milind Bhandarkar via cutting)

 8. HADOOP-604.  Fix some synchronization issues and a
    NullPointerException in DFS datanode.  (Raghu Angadi via cutting)

 9. HADOOP-459.  Fix memory leaks and a host of other issues with
    libhdfs.  (Sameer Paranjpye via cutting)

10. HADOOP-694.  Fix a NullPointerException in jobtracker.
    (Mahadev Konar via cutting)

11. HADOOP-637.  Fix a memory leak in the IPC server.  Direct buffers
    are not collected like normal buffers, and provided little
    advantage.  (Raghu Angadi via cutting)

12. HADOOP-696.  Fix TestTextInputFormat unit test to not rely on the
    order of directory listings.  (Sameer Paranjpye via cutting)

13. HADOOP-611.  Add support for iterator-based merging to
    SequenceFile.  (Devaraj Das via cutting)

14. HADOOP-688.  Move DFS administrative commands to a separate
    command named 'dfsadmin'.  (Dhruba Borthakur via cutting) 

15. HADOOP-708.  Fix test-libhdfs to return the correct status, so
    that failures will break the build.  (Nigel Daley via cutting)

16. HADOOP-646.  Fix namenode to handle edits files larger than 2GB.
    (Milind Bhandarkar via cutting)

17. HADOOP-705.  Fix a bug in the JobTracker when failed jobs were
    not completely cleaned up.  (Mahadev Konar via cutting)

18. HADOOP-613.  Perform final merge while reducing.  This removes one
    sort pass over the data and should consequently significantly
    decrease overall processing time.  (Devaraj Das via cutting)

19. HADOOP-661.  Make each job's configuration visible through the web
    ui.  (Arun C Murthy via cutting)

20. HADOOP-489.  In MapReduce, separate user logs from system logs.
    Each task's log output is now available through the web ui.  (Arun
    C Murthy via cutting)

21. HADOOP-712.  Fix record io's xml serialization to correctly handle
    control-characters.  (Milind Bhandarkar via cutting)

22. HADOOP-668.  Improvements to the web-based DFS browser.
    (Hairong Kuang via cutting)

23. HADOOP-715.  Fix build.xml so that test logs are written in build
    directory, rather than in CWD.  (Arun C Murthy via cutting)

24. HADOOP-538.  Add support for building an optional native library,
    libhadoop.so, that improves the performance of zlib-based
    compression.  To build this, specify -Dcompile.native to Ant.
    (Arun C Murthy via cutting)

25. HADOOP-610.  Fix an problem when the DFS block size is configured
    to be smaller than the buffer size, typically only when debugging.
    (Milind Bhandarkar via cutting)

26. HADOOP-695.  Fix a NullPointerException in contrib/streaming.
    (Hairong Kuang via cutting)

27. HADOOP-652.  In DFS, when a file is deleted, the block count is
    now decremented.  (Vladimir Krokhmalyov via cutting)

28. HADOOP-725.  In DFS, optimize block placement algorithm,
    previously a performance bottleneck.  (Milind Bhandarkar via cutting)

29. HADOOP-723.  In MapReduce, fix a race condition during the
    shuffle, which resulted in FileNotFoundExceptions.  (omalley via cutting)

30. HADOOP-447.  In DFS, fix getBlockSize(Path) to work with relative
    paths.  (Raghu Angadi via cutting)

31. HADOOP-733.  Make exit codes in DFShell consistent and add a unit
    test.  (Dhruba Borthakur via cutting)

32. HADOOP-709.  Fix contrib/streaming to work with commands that
    contain control characters.  (Dhruba Borthakur via cutting)

33. HADOOP-677.  In IPC, permit a version header to be transmitted
    when connections are established.  This will permit us to change
    the format of IPC requests back-compatibly in subsequent releases.
    (omalley via cutting)

34. HADOOP-699.  Fix DFS web interface so that filesystem browsing
    works correctly, using the right port number.  Also add support
    for sorting datanode list by various columns.
    (Raghu Angadi via cutting)

35. HADOOP-76.  Implement speculative reduce.  Now when a job is
    configured for speculative execution, both maps and reduces will
    execute speculatively.  Reduce outputs are written to temporary
    location and moved to the final location when reduce is complete.
    (Sanjay Dahiya via cutting)

36. HADOOP-736.  Roll back to Jetty 5.1.4, due to performance problems
    with Jetty 6.0.1.

37. HADOOP-739.  Fix TestIPC to use different port number, making it
    more reliable.  (Nigel Daley via cutting)

38. HADOOP-749.  Fix a NullPointerException in jobfailures.jsp.
    (omalley via cutting)

39. HADOOP-747.  Fix record serialization to work correctly when
    records are embedded in Maps.  (Milind Bhandarkar via cutting)

40. HADOOP-698.  Fix HDFS client not to retry the same datanode on
    read failures.  (Milind Bhandarkar via cutting)

41. HADOOP-689. Add GenericWritable, to facilitate polymorphism in
    MapReduce, SequenceFile, etc. (Feng Jiang via cutting)

42. HADOOP-430.  Stop datanode's HTTP server when registration with
    namenode fails.  (Wendy Chien via cutting)

43. HADOOP-750.  Fix a potential race condition during mapreduce
    shuffle.  (omalley via cutting)

44. HADOOP-728.  Fix contrib/streaming-related issues, including
    '-reducer NONE'.  (Sanjay Dahiya via cutting)


Release 0.8.0 - 2006-11-03

 1. HADOOP-477.  Extend contrib/streaming to scan the PATH environment
    variables when resolving executable program names.
    (Dhruba Borthakur via cutting) 

 2. HADOOP-583.  In DFSClient, reduce the log level of re-connect
    attempts from 'info' to 'debug', so they are not normally shown.
    (Konstantin Shvachko via cutting)

 3. HADOOP-498.  Re-implement DFS integrity checker to run server-side,
    for much improved performance.  (Milind Bhandarkar via cutting)

 4. HADOOP-586.  Use the jar name for otherwise un-named jobs.
    (Sanjay Dahiya via cutting)

 5. HADOOP-514.  Make DFS heartbeat interval configurable.
    (Milind Bhandarkar via cutting)

 6. HADOOP-588.  Fix logging and accounting of failed tasks.
    (Sanjay Dahiya via cutting)

 7. HADOOP-462.  Improve command line parsing in DFSShell, so that
    incorrect numbers of arguments result in informative errors rather
    than ArrayOutOfBoundsException.  (Dhruba Borthakur via cutting) 

 8. HADOOP-561.  Fix DFS so that one replica of each block is written
    locally, if possible.  This was the intent, but there as a bug.
    (Dhruba Borthakur via cutting) 

 9. HADOOP-610.  Fix TaskTracker to survive more exceptions, keeping
    tasks from becoming lost.  (omalley via cutting)

10. HADOOP-625.  Add a servlet to all http daemons that displays a
    stack dump, useful for debugging.  (omalley via cutting)

11. HADOOP-554.  Fix DFSShell to return -1 for errors.
    (Dhruba Borthakur via cutting) 

12. HADOOP-626.  Correct the documentation in the NNBench example
    code, and also remove a mistaken call there.
    (Nigel Daley via cutting)

13. HADOOP-634.  Add missing license to many files.
    (Nigel Daley via cutting)

14. HADOOP-627.  Fix some synchronization problems in MiniMRCluster
    that sometimes caused unit tests to fail.  (Nigel Daley via cutting)

15. HADOOP-563.  Improve the NameNode's lease policy so that leases
    are held for one hour without renewal (instead of one minute).
    However another attempt to create the same file will still succeed
    if the lease has not been renewed within a minute.  This prevents
    communication or scheduling problems from causing a write to fail
    for up to an hour, barring some other process trying to create the
    same file.  (Dhruba Borthakur via cutting)

16. HADOOP-635.  In DFSShell, permit specification of multiple files
    as the source for file copy and move commands.
    (Dhruba Borthakur via cutting)

17. HADOOP-641.  Change NameNode to request a fresh block report from
    a re-discovered DataNode, so that no-longer-needed replications
    are stopped promptly.  (Konstantin Shvachko via cutting)

18. HADOOP-642.  Change IPC client to specify an explicit connect
    timeout.  (Konstantin Shvachko via cutting)

19. HADOOP-638.  Fix an unsynchronized access to TaskTracker's
    internal state.  (Nigel Daley via cutting)

20. HADOOP-624.  Fix servlet path to stop a Jetty warning on startup.
    (omalley via cutting)

21. HADOOP-578.  Failed tasks are no longer placed at the end of the
    task queue.  This was originally done to work around other
    problems that have now been fixed.  Re-executing failed tasks
    sooner causes buggy jobs to fail faster.  (Sanjay Dahiya via cutting)

22. HADOOP-658.  Update source file headers per Apache policy.  (cutting)

23. HADOOP-636.  Add MapFile & ArrayFile constructors which accept a
    Progressable, and pass it down to SequenceFile.  This permits
    reduce tasks which use MapFile to still report progress while
    writing blocks to the filesystem.  (cutting)

24. HADOOP-576.  Enable contrib/streaming to use the file cache.  Also
    extend the cache to permit symbolic links to cached items, rather
    than local file copies.  (Mahadev Konar via cutting)

25. HADOOP-482.  Fix unit tests to work when a cluster is running on
    the same machine, removing port conflicts.  (Wendy Chien via cutting)

26. HADOOP-90.  Permit dfs.name.dir to list multiple directories,
    where namenode data is to be replicated. (Milind Bhandarkar via cutting)

27. HADOOP-651.  Fix DFSCk to correctly pass parameters to the servlet
    on the namenode.  (Milind Bhandarkar via cutting)

28. HADOOP-553.  Change main() routines of DataNode and NameNode to
    log exceptions rather than letting the JVM print them to standard
    error.  Also, change the hadoop-daemon.sh script to rotate
    standard i/o log files.  (Raghu Angadi via cutting)

29. HADOOP-399.  Fix javadoc warnings.  (Nigel Daley via cutting)

30. HADOOP-599.  Fix web ui and command line to correctly report DFS
    filesystem size statistics.  Also improve web layout.
    (Raghu Angadi via cutting)

31. HADOOP-660.  Permit specification of junit test output format.
    (Nigel Daley via cutting)

32. HADOOP-663.  Fix a few unit test issues.  (Mahadev Konar via cutting)

33. HADOOP-664.  Cause entire build to fail if libhdfs tests fail.
    (Nigel Daley via cutting)

34. HADOOP-633.  Keep jobtracker from dying when job initialization
    throws exceptions.  Also improve exception handling in a few other
    places and add more informative thread names.
    (omalley via cutting)

35. HADOOP-669.  Fix a problem introduced by HADOOP-90 that can cause
    DFS to lose files.  (Milind Bhandarkar via cutting)

36. HADOOP-373.  Consistently check the value returned by
    FileSystem.mkdirs().  (Wendy Chien via cutting)

37. HADOOP-670.  Code cleanups in some DFS internals: use generic
    types, replace Vector with ArrayList, etc.
    (Konstantin Shvachko via cutting)

38. HADOOP-647.  Permit map outputs to use a different compression
    type than the job output.  (omalley via cutting)

39. HADOOP-671.  Fix file cache to check for pre-existence before
    creating .  (Mahadev Konar via cutting)

40. HADOOP-665.  Extend many DFSShell commands to accept multiple
    arguments.  Now commands like "ls", "rm", etc. will operate on
    multiple files.  (Dhruba Borthakur via cutting)


Release 0.7.2 - 2006-10-18

 1. HADOOP-607.  Fix a bug where classes included in job jars were not
    found by tasks.  (Mahadev Konar via cutting)

 2. HADOOP-609.  Add a unit test that checks that classes in job jars
    can be found by tasks.  Also modify unit tests to specify multiple
    local directories.  (Mahadev Konar via cutting)


Release 0.7.1 - 2006-10-11

 1. HADOOP-593.  Fix a NullPointerException in the JobTracker.
    (omalley via cutting)

 2. HADOOP-592.  Fix a NullPointerException in the IPC Server.  Also
    consistently log when stale calls are discarded.  (omalley via cutting)

 3. HADOOP-594.  Increase the DFS safe-mode threshold from .95 to
    .999, so that nearly all blocks must be reported before filesystem
    modifications are permitted.  (Konstantin Shvachko via cutting)

 4. HADOOP-598.  Fix tasks to retry when reporting completion, so that
    a single RPC timeout won't fail a task.  (omalley via cutting)

 5. HADOOP-597.  Fix TaskTracker to not discard map outputs for errors
    in transmitting them to reduce nodes.  (omalley via cutting)


Release 0.7.0 - 2006-10-06

 1. HADOOP-243.  Fix rounding in the display of task and job progress
    so that things are not shown to be 100% complete until they are in
    fact finished.  (omalley via cutting) 

 2. HADOOP-438.  Limit the length of absolute paths in DFS, since the
    file format used to store pathnames has some limitations.
    (Wendy Chien via cutting)

 3. HADOOP-530.  Improve error messages in SequenceFile when keys or
    values are of the wrong type.  (Hairong Kuang via cutting)

 4. HADOOP-288.  Add a file caching system and use it in MapReduce to
    cache job jar files on slave nodes.  (Mahadev Konar via cutting)

 5. HADOOP-533.  Fix unit test to not modify conf directory.
   (Hairong Kuang via cutting)

 6. HADOOP-527.  Permit specification of the local address that various
    Hadoop daemons should bind to.  (Philippe Gassmann via cutting)

 7. HADOOP-542.  Updates to contrib/streaming: reformatted source code,
    on-the-fly merge sort, a fix for HADOOP-540, etc.
    (Michel Tourn via cutting)

 8. HADOOP-545.  Remove an unused config file parameter.
    (Philippe Gassmann via cutting)

 9. HADOOP-548.  Add an Ant property "test.output" to build.xml that
    causes test output to be logged to the console.  (omalley via cutting)

10. HADOOP-261.  Record an error message when map output is lost.
    (omalley via cutting)

11. HADOOP-293.  Report the full list of task error messages in the
    web ui, not just the most recent.  (omalley via cutting)

12. HADOOP-551.  Restore JobClient's console printouts to only include
    a maximum of one update per one percent of progress.
    (omalley via cutting)

13. HADOOP-306.  Add a "safe" mode to DFS.  The name node enters this
    when less than a specified percentage of file data is complete.
    Currently safe mode is only used on startup, but eventually it
    will also be entered when datanodes disconnect and file data
    becomes incomplete.  While in safe mode no filesystem
    modifications are permitted and block replication is inhibited.
    (Konstantin Shvachko via cutting)

14. HADOOP-431.  Change 'dfs -rm' to not operate recursively and add a
    new command, 'dfs -rmr' which operates recursively.
    (Sameer Paranjpye via cutting)

15. HADOOP-263.  Include timestamps for job transitions.  The web
    interface now displays the start and end times of tasks and the
    start times of sorting and reducing for reduce tasks.  Also,
    extend ObjectWritable to handle enums, so that they can be passed
    as RPC parameters.  (Sanjay Dahiya via cutting)

16. HADOOP-556.  Contrib/streaming: send keep-alive reports to task
    tracker every 10 seconds rather than every 100 records, to avoid
    task timeouts.  (Michel Tourn via cutting)

17. HADOOP-547.  Fix reduce tasks to ping tasktracker while copying
    data, rather than only between copies, avoiding task timeouts.
    (Sanjay Dahiya via cutting)

18. HADOOP-537.  Fix src/c++/libhdfs build process to create files in
    build/, no longer modifying the source tree.
    (Arun C Murthy via cutting)

19. HADOOP-487.  Throw a more informative exception for unknown RPC
    hosts.  (Sameer Paranjpye via cutting)

20. HADOOP-559.  Add file name globbing (pattern matching) support to
    the FileSystem API, and use it in DFSShell ('bin/hadoop dfs')
    commands.  (Hairong Kuang via cutting)

21. HADOOP-508.  Fix a bug in FSDataInputStream.  Incorrect data was
    returned after seeking to a random location.
    (Milind Bhandarkar via cutting)

22. HADOOP-560.  Add a "killed" task state.  This can be used to
    distinguish kills from other failures.  Task state has also been
    converted to use an enum type instead of an int, uncovering a bug
    elsewhere.  The web interface is also updated to display killed
    tasks.  (omalley via cutting)

23. HADOOP-423.  Normalize Paths containing directories named "." and
    "..", using the standard, unix interpretation.  Also add checks in
    DFS, prohibiting the use of "." or ".." as directory or file
    names.  (Wendy Chien via cutting)

24. HADOOP-513.  Replace map output handling with a servlet, rather
    than a JSP page.  This fixes an issue where
    IllegalStateException's were logged, sets content-length
    correctly, and better handles some errors.  (omalley via cutting)

25. HADOOP-552.  Improved error checking when copying map output files
    to reduce nodes.  (omalley via cutting)

26. HADOOP-566.  Fix scripts to work correctly when accessed through
    relative symbolic links.  (Lee Faris via cutting)

27. HADOOP-519.  Add positioned read methods to FSInputStream.  These
    permit one to read from a stream without moving its position, and
    can hence be performed by multiple threads at once on a single
    stream. Implement an optimized version for DFS and local FS.
    (Milind Bhandarkar via cutting)

28. HADOOP-522. Permit block compression with MapFile and SetFile.
    Since these formats are always sorted, block compression can
    provide a big advantage.  (cutting)

29. HADOOP-567. Record version and revision information in builds.  A
    package manifest is added to the generated jar file containing
    version information, and a VersionInfo utility is added that
    includes further information, including the build date and user,
    and the subversion revision and repository.  A 'bin/hadoop
    version' comand is added to show this information, and it is also
    added to various web interfaces.  (omalley via cutting)

30. HADOOP-568.  Fix so that errors while initializing tasks on a
    tasktracker correctly report the task as failed to the jobtracker,
    so that it will be rescheduled.  (omalley via cutting)

31. HADOOP-550.  Disable automatic UTF-8 validation in Text.  This
    permits, e.g., TextInputFormat to again operate on non-UTF-8 data.
    (Hairong and Mahadev via cutting)

32. HADOOP-343.  Fix mapred copying so that a failed tasktracker
    doesn't cause other copies to slow.  (Sameer Paranjpye via cutting)

33. HADOOP-239.  Add a persistent job history mechanism, so that basic
    job statistics are not lost after 24 hours and/or when the
    jobtracker is restarted.  (Sanjay Dahiya via cutting)

34. HADOOP-506.  Ignore heartbeats from stale task trackers.
   (Sanjay Dahiya via cutting)

35. HADOOP-255.  Discard stale, queued IPC calls.  Do not process
    calls whose clients will likely time out before they receive a
    response.  When the queue is full, new calls are now received and
    queued, and the oldest calls are discarded, so that, when servers
    get bogged down, they no longer develop a backlog on the socket.
    This should improve some DFS namenode failure modes.
    (omalley via cutting)

36. HADOOP-581.  Fix datanode to not reset itself on communications
    errors with the namenode.  If a request to the namenode fails, the
    datanode should retry, not restart.  This reduces the load on the
    namenode, since restarts cause a resend of the block report.
    (omalley via cutting)


Release 0.6.2 - 2006-09-18

1. HADOOP-532.  Fix a bug reading value-compressed sequence files,
   where an exception was thrown reporting that the full value had not
   been read.  (omalley via cutting)

2. HADOOP-534.  Change the default value class in JobConf to be Text
   instead of the now-deprecated UTF8.  This fixes the Grep example
   program, which was updated to use Text, but relies on this
   default.  (Hairong Kuang via cutting)


Release 0.6.1 - 2006-09-13

 1. HADOOP-520.  Fix a bug in libhdfs, where write failures were not
    correctly returning error codes.  (Arun C Murthy via cutting)

 2. HADOOP-523.  Fix a NullPointerException when TextInputFormat is
    explicitly specified.  Also add a test case for this.
    (omalley via cutting)

 3. HADOOP-521.  Fix another NullPointerException finding the
    ClassLoader when using libhdfs.  (omalley via cutting)

 4. HADOOP-526.  Fix a NullPointerException when attempting to start
    two datanodes in the same directory.  (Milind Bhandarkar via cutting)

 5. HADOOP-529.  Fix a NullPointerException when opening
    value-compressed sequence files generated by pre-0.6.0 Hadoop.
    (omalley via cutting)


Release 0.6.0 - 2006-09-08

 1. HADOOP-427.  Replace some uses of DatanodeDescriptor in the DFS
    web UI code with DatanodeInfo, the preferred public class.
    (Devaraj Das via cutting)

 2. HADOOP-426.  Fix streaming contrib module to work correctly on
    Solaris.  This was causing nightly builds to fail.
    (Michel Tourn via cutting)

 3. HADOOP-400.  Improvements to task assignment.  Tasks are no longer
    re-run on nodes where they have failed (unless no other node is
    available).  Also, tasks are better load-balanced among nodes.
    (omalley via cutting)

 4. HADOOP-324.  Fix datanode to not exit when a disk is full, but
    rather simply to fail writes.  (Wendy Chien via cutting)

 5. HADOOP-434.  Change smallJobsBenchmark to use standard Hadoop
    scripts.  (Sanjay Dahiya via cutting)

 6. HADOOP-453.  Fix a bug in Text.setCapacity().  (siren via cutting)


 7. HADOOP-450.  Change so that input types are determined by the
    RecordReader rather than specified directly in the JobConf.  This
    facilitates jobs with a variety of input types.

    WARNING: This contains incompatible API changes!  The RecordReader
    interface has two new methods that all user-defined InputFormats
    must now define.  Also, the values returned by TextInputFormat are
    no longer of class UTF8, but now of class Text.

 8. HADOOP-436.  Fix an error-handling bug in the web ui.
    (Devaraj Das via cutting)

 9. HADOOP-455.  Fix a bug in Text, where DEL was not permitted.
    (Hairong Kuang via cutting)

10. HADOOP-456.  Change the DFS namenode to keep a persistent record
    of the set of known datanodes.  This will be used to implement a
    "safe mode" where filesystem changes are prohibited when a
    critical percentage of the datanodes are unavailable.
    (Konstantin Shvachko via cutting)

11. HADOOP-322.  Add a job control utility.  This permits one to
    specify job interdependencies.  Each job is submitted only after
    the jobs it depends on have successfully completed.
    (Runping Qi via cutting)

12. HADOOP-176.  Fix a bug in IntWritable.Comparator.
    (Dick King via cutting)

13. HADOOP-421.  Replace uses of String in recordio package with Text
    class, for improved handling of UTF-8 data.
    (Milind Bhandarkar via cutting)

14. HADOOP-464.  Improved error message when job jar not found.
    (Michel Tourn via cutting)

15. HADOOP-469.  Fix /bin/bash specifics that have crept into our
    /bin/sh scripts since HADOOP-352.
    (Jean-Baptiste Quenot via cutting)

16. HADOOP-468.  Add HADOOP_NICENESS environment variable to set
    scheduling priority for daemons.  (Vetle Roeim via cutting)

17. HADOOP-473.  Fix TextInputFormat to correctly handle more EOL
    formats.  Things now work correctly with CR, LF or CRLF.
    (Dennis Kubes & James White via cutting)

18. HADOOP-461.  Make Java 1.5 an explicit requirement.  (cutting)

19. HADOOP-54.  Add block compression to SequenceFile.  One may now
    specify that blocks of keys and values are compressed together,
    improving compression for small keys and values.
    SequenceFile.Writer's constructor is now deprecated and replaced
    with a factory method.  (Arun C Murthy via cutting)

20. HADOOP-281.  Prohibit DFS files that are also directories.
    (Wendy Chien via cutting)

21. HADOOP-486.  Add the job username to JobStatus instances returned
    by JobClient.  (Mahadev Konar via cutting)

22. HADOOP-437.  contrib/streaming: Add support for gzipped inputs.
    (Michel Tourn via cutting)

23. HADOOP-463.  Add variable expansion to config files.
    Configuration property values may now contain variable
    expressions.  A variable is referenced with the syntax
    '${variable}'.  Variables values are found first in the
    configuration, and then in Java system properties.  The default
    configuration is modified so that temporary directories are now
    under ${hadoop.tmp.dir}, which is, by default,
    /tmp/hadoop-${user.name}.  (Michel Tourn via cutting)

24. HADOOP-419. Fix a NullPointerException finding the ClassLoader
    when using libhdfs.  (omalley via cutting)

25. HADOOP-460. Fix contrib/smallJobsBenchmark to use Text instead of
    UTF8.  (Sanjay Dahiya via cutting)

26. HADOOP-196.  Fix Configuration(Configuration) constructor to work
    correctly.  (Sami Siren via cutting)

27. HADOOP-501.  Fix Configuration.toString() to handle URL resources.
    (Thomas Friol via cutting)

28. HADOOP-499.  Reduce the use of Strings in contrib/streaming,
    replacing them with Text for better performance.
    (Hairong Kuang via cutting)

29. HADOOP-64.  Manage multiple volumes with a single DataNode.
    Previously DataNode would create a separate daemon per configured
    volume, each with its own connection to the NameNode.  Now all
    volumes are handled by a single DataNode daemon, reducing the load
    on the NameNode.  (Milind Bhandarkar via cutting)

30. HADOOP-424.  Fix MapReduce so that jobs which generate zero splits
    do not fail.  (Fr??d??ric Bertin via cutting)

31. HADOOP-408.  Adjust some timeouts and remove some others so that
    unit tests run faster.  (cutting)

32. HADOOP-507.  Fix an IllegalAccessException in DFS.
    (omalley via cutting)

33. HADOOP-320.  Fix so that checksum files are correctly copied when
    the destination of a file copy is a directory.
    (Hairong Kuang via cutting)

34. HADOOP-286.  In DFSClient, avoid pinging the NameNode with
    renewLease() calls when no files are being written.
    (Konstantin Shvachko via cutting)

35. HADOOP-312.  Close idle IPC connections.  All IPC connections were
    cached forever.  Now, after a connection has been idle for more
    than a configurable amount of time (one second by default), the
    connection is closed, conserving resources on both client and
    server. (Devaraj Das via cutting)

36. HADOOP-497.  Permit the specification of the network interface and
    nameserver to be used when determining the local hostname
    advertised by datanodes and tasktrackers.
    (Lorenzo Thione via cutting)

37. HADOOP-441.  Add a compression codec API and extend SequenceFile
    to use it.  This will permit the use of alternate compression
    codecs in SequenceFile.  (Arun C Murthy via cutting)

38. HADOOP-483. Improvements to libhdfs build and documentation.
    (Arun C Murthy via cutting)

39. HADOOP-458.  Fix a memory corruption bug in libhdfs.
    (Arun C Murthy via cutting)

40. HADOOP-517.  Fix a contrib/streaming bug in end-of-line detection.
    (Hairong Kuang via cutting)

41. HADOOP-474.  Add CompressionCodecFactory, and use it in
    TextInputFormat and TextOutputFormat.  Compressed input files are
    automatically decompressed when they have the correct extension.
    Output files will, when output compression is specified, be
    generated with an approprate extension.  Also add a gzip codec and
    fix problems with UTF8 text inputs.  (omalley via cutting)


Release 0.5.0 - 2006-08-04

 1. HADOOP-352.  Fix shell scripts to use /bin/sh instead of
    /bin/bash, for better portability.
    (Jean-Baptiste Quenot via cutting)

 2. HADOOP-313.  Permit task state to be saved so that single tasks
    may be manually re-executed when debugging.  (omalley via cutting)

 3. HADOOP-339.  Add method to JobClient API listing jobs that are
    not yet complete, i.e., that are queued or running.
    (Mahadev Konar via cutting)

 4. HADOOP-355.  Updates to the streaming contrib module, including
    API fixes, making reduce optional, and adding an input type for
    StreamSequenceRecordReader.  (Michel Tourn via cutting)

 5. HADOOP-358.  Fix a NPE bug in Path.equals().
    (Fr??d??ric Bertin via cutting)

 6. HADOOP-327.  Fix ToolBase to not call System.exit() when
    exceptions are thrown.  (Hairong Kuang via cutting)

 7. HADOOP-359.  Permit map output to be compressed.
    (omalley via cutting)

 8. HADOOP-341.  Permit input URI to CopyFiles to use the HTTP
    protocol.  This lets one, e.g., more easily copy log files into
    DFS.  (Arun C Murthy via cutting)

 9. HADOOP-361.  Remove unix dependencies from streaming contrib
    module tests, making them pure java. (Michel Tourn via cutting)

10. HADOOP-354.  Make public methods to stop DFS daemons.
    (Barry Kaplan via cutting)

11. HADOOP-252.  Add versioning to RPC protocols.
    (Milind Bhandarkar via cutting)

12. HADOOP-356.  Add contrib to "compile" and "test" build targets, so
    that this code is better maintained. (Michel Tourn via cutting)

13. HADOOP-307.  Add smallJobsBenchmark contrib module.  This runs
    lots of small jobs, in order to determine per-task overheads.
    (Sanjay Dahiya via cutting)

14. HADOOP-342.  Add a tool for log analysis: Logalyzer.
    (Arun C Murthy via cutting)

15. HADOOP-347.  Add web-based browsing of DFS content.  The namenode
    redirects browsing requests to datanodes.  Content requests are
    redirected to datanodes where the data is local when possible.
    (Devaraj Das via cutting)

16. HADOOP-351.  Make Hadoop IPC kernel independent of Jetty.
    (Devaraj Das via cutting)

17. HADOOP-237.  Add metric reporting to DFS and MapReduce.  With only
    minor configuration changes, one can now monitor many Hadoop
    system statistics using Ganglia or other monitoring systems.
    (Milind Bhandarkar via cutting)

18. HADOOP-376.  Fix datanode's HTTP server to scan for a free port.
    (omalley via cutting)

19. HADOOP-260.  Add --config option to shell scripts, specifying an
    alternate configuration directory. (Milind Bhandarkar via cutting)

20. HADOOP-381.  Permit developers to save the temporary files for
    tasks whose names match a regular expression, to facilliate
    debugging.  (omalley via cutting)

21. HADOOP-344.  Fix some Windows-related problems with DF.
    (Konstantin Shvachko via cutting)

22. HADOOP-380.  Fix reduce tasks to poll less frequently for map
    outputs. (Mahadev Konar via cutting)

23. HADOOP-321.  Refactor DatanodeInfo, in preparation for
    HADOOP-306.  (Konstantin Shvachko & omalley via cutting)

24. HADOOP-385.  Fix some bugs in record io code generation.
    (Milind Bhandarkar via cutting)

25. HADOOP-302.  Add new Text class to replace UTF8, removing
    limitations of that class.  Also refactor utility methods for
    writing zero-compressed integers (VInts and VLongs).
    (Hairong Kuang via cutting)

26. HADOOP-335.  Refactor DFS namespace/transaction logging in
    namenode.   (Konstantin Shvachko via cutting)

27. HADOOP-375.  Fix handling of the datanode HTTP daemon's port so
    that multiple datanode's can be run on a single host.
    (Devaraj Das via cutting)

28. HADOOP-386.  When removing excess DFS block replicas, remove those
    on nodes with the least free space first.
    (Johan Oskarson via cutting)

29. HADOOP-389.  Fix intermittent failures of mapreduce unit tests.
    Also fix some build dependencies.
    (Mahadev & Konstantin via cutting)

30. HADOOP-362.  Fix a problem where jobs hang when status messages
    are recieved out-of-order.  (omalley via cutting)

31. HADOOP-394.  Change order of DFS shutdown in unit tests to
    minimize errors logged.  (Konstantin Shvachko via cutting)

32. HADOOP-396.  Make DatanodeID implement Writable.
    (Konstantin Shvachko via cutting)

33. HADOOP-377.  Permit one to add URL resources to a Configuration.
    (Jean-Baptiste Quenot via cutting)

34. HADOOP-345.  Permit iteration over Configuration key/value pairs.
    (Michel Tourn via cutting)

35. HADOOP-409.  Streaming contrib module: make configuration
    properties available to commands as environment variables.
    (Michel Tourn via cutting)

36. HADOOP-369.  Add -getmerge option to dfs command that appends all
    files in a directory into a single local file.
    (Johan Oskarson via cutting)

37. HADOOP-410.  Replace some TreeMaps with HashMaps in DFS, for
    a 17% performance improvement. (Milind Bhandarkar via cutting)

38. HADOOP-411.  Add unit tests for command line parser.
    (Hairong Kuang via cutting)

39. HADOOP-412.  Add MapReduce input formats that support filtering
    of SequenceFile data, including sampling and regex matching.
    Also, move JobConf.newInstance() to a new utility class.
    (Hairong Kuang via cutting)

40. HADOOP-226.  Fix fsck command to properly consider replication
    counts, now that these can vary per file.  (Bryan Pendleton via cutting)

41. HADOOP-425.  Add a Python MapReduce example, using Jython.
    (omalley via cutting)


Release 0.4.0 - 2006-06-28

 1. HADOOP-298.  Improved progress reports for CopyFiles utility, the
    distributed file copier.  (omalley via cutting)

 2. HADOOP-299.  Fix the task tracker, permitting multiple jobs to
    more easily execute at the same time.  (omalley via cutting)

 3. HADOOP-250.  Add an HTTP user interface to the namenode, running
    on port 50070. (Devaraj Das via cutting)

 4. HADOOP-123.  Add MapReduce unit tests that run a jobtracker and
    tasktracker, greatly increasing code coverage.
    (Milind Bhandarkar via cutting)

 5. HADOOP-271.  Add links from jobtracker's web ui to tasktracker's
    web ui.  Also attempt to log a thread dump of child processes
    before they're killed.  (omalley via cutting)

 6. HADOOP-210.  Change RPC server to use a selector instead of a
    thread per connection.  This should make it easier to scale to
    larger clusters.  Note that this incompatibly changes the RPC
    protocol: clients and servers must both be upgraded to the new
    version to ensure correct operation.  (Devaraj Das via cutting)

 7. HADOOP-311.  Change DFS client to retry failed reads, so that a
    single read failure will not alone cause failure of a task.
    (omalley via cutting)

 8. HADOOP-314.  Remove the "append" phase when reducing.  Map output
    files are now directly passed to the sorter, without first
    appending them into a single file.  Now, the first third of reduce
    progress is "copy" (transferring map output to reduce nodes), the
    middle third is "sort" (sorting map output) and the last third is
    "reduce" (generating output).  Long-term, the "sort" phase will
    also be removed.  (omalley via cutting)

 9. HADOOP-316.  Fix a potential deadlock in the jobtracker.
    (omalley via cutting)

10. HADOOP-319.  Fix FileSystem.close() to remove the FileSystem
    instance from the cache.  (Hairong Kuang via cutting)

11. HADOOP-135.  Fix potential deadlock in JobTracker by acquiring
    locks in a consistent order.  (omalley via cutting)

12. HADOOP-278.  Check for existence of input directories before
    starting MapReduce jobs, making it easier to debug this common
    error.  (omalley via cutting)

13. HADOOP-304.  Improve error message for
    UnregisterdDatanodeException to include expected node name.
   (Konstantin Shvachko via cutting)

14. HADOOP-305.  Fix TaskTracker to ask for new tasks as soon as a
    task is finished, rather than waiting for the next heartbeat.
    This improves performance when tasks are short.
    (Mahadev Konar via cutting)

15. HADOOP-59.  Add support for generic command line options.  One may
    now specify the filesystem (-fs), the MapReduce jobtracker (-jt),
    a config file (-conf) or any configuration property (-D).  The
    "dfs", "fsck", "job", and "distcp" commands currently support
    this, with more to be added.  (Hairong Kuang via cutting)

16. HADOOP-296.  Permit specification of the amount of reserved space
    on a DFS datanode.  One may specify both the percentage free and
    the number of bytes.  (Johan Oskarson via cutting)

17. HADOOP-325.  Fix a problem initializing RPC parameter classes, and
    remove the workaround used to initialize classes.
    (omalley via cutting)

18. HADOOP-328.  Add an option to the "distcp" command to ignore read
    errors while copying.  (omalley via cutting)

19. HADOOP-27.  Don't allocate tasks to trackers whose local free
    space is too low.  (Johan Oskarson via cutting)

20. HADOOP-318.  Keep slow DFS output from causing task timeouts.
    This incompatibly changes some public interfaces, adding a
    parameter to OutputFormat.getRecordWriter() and the new method
    Reporter.progress(), but it makes lots of tasks succeed that were
    previously failing.  (Milind Bhandarkar via cutting)


Release 0.3.2 - 2006-06-09

 1. HADOOP-275.  Update the streaming contrib module to use log4j for
    its logging.  (Michel Tourn via cutting)

 2. HADOOP-279.  Provide defaults for log4j logging parameters, so
    that things still work reasonably when Hadoop-specific system
    properties are not provided.  (omalley via cutting)

 3. HADOOP-280.  Fix a typo in AllTestDriver which caused the wrong
    test to be run when "DistributedFSCheck" was specified.
   (Konstantin Shvachko via cutting)

 4. HADOOP-240.  DFS's mkdirs() implementation no longer logs a warning
    when the directory already exists. (Hairong Kuang via cutting)

 5. HADOOP-285.  Fix DFS datanodes to be able to re-join the cluster
    after the connection to the namenode is lost.  (omalley via cutting)

 6. HADOOP-277.  Fix a race condition when creating directories.
   (Sameer Paranjpye via cutting)

 7. HADOOP-289.  Improved exception handling in DFS datanode.
    (Konstantin Shvachko via cutting)

 8. HADOOP-292.  Fix client-side logging to go to standard error
    rather than standard output, so that it can be distinguished from
    application output.  (omalley via cutting)

 9. HADOOP-294.  Fixed bug where conditions for retrying after errors
    in the DFS client were reversed.  (omalley via cutting)


Release 0.3.1 - 2006-06-05

 1. HADOOP-272.  Fix a bug in bin/hadoop setting log
    parameters. (omalley & cutting)

 2. HADOOP-274.  Change applications to log to standard output rather
    than to a rolling log file like daemons.  (omalley via cutting)

 3. HADOOP-262.  Fix reduce tasks to report progress while they're
    waiting for map outputs, so that they do not time out.
    (Mahadev Konar via cutting)

 4. HADOOP-245 and HADOOP-246.  Improvements to record io package.  
    (Mahadev Konar via cutting)

 5. HADOOP-276.  Add logging config files to jar file so that they're
    always found.  (omalley via cutting)


Release 0.3.0 - 2006-06-02

 1. HADOOP-208.  Enhance MapReduce web interface, adding new pages
    for failed tasks, and tasktrackers.  (omalley via cutting)

 2. HADOOP-204.  Tweaks to metrics package.  (David Bowen via cutting)

 3. HADOOP-209.  Add a MapReduce-based file copier.  This will
    copy files within or between file systems in parallel.
    (Milind Bhandarkar via cutting)

 4. HADOOP-146.  Fix DFS to check when randomly generating a new block
    id that no existing blocks already have that id.
    (Milind Bhandarkar via cutting)

 5. HADOOP-180. Make a daemon thread that does the actual task clean ups, so
    that the main offerService thread in the taskTracker doesn't get stuck
    and miss his heartbeat window. This was killing many task trackers as
    big jobs finished (300+ tasks / node). (omalley via cutting)

 6. HADOOP-200. Avoid transmitting entire list of map task names to
    reduce tasks.  Instead just transmit the number of map tasks and
    henceforth refer to them by number when collecting map output.
    (omalley via cutting)

 7. HADOOP-219. Fix a NullPointerException when handling a checksum
    exception under SequenceFile.Sorter.sort().  (cutting & stack)

 8. HADOOP-212. Permit alteration of the file block size in DFS.  The
    default block size for new files may now be specified in the
    configuration with the dfs.block.size property.  The block size
    may also be specified when files are opened.
    (omalley via cutting)

 9. HADOOP-218. Avoid accessing configuration while looping through
    tasks in JobTracker.  (Mahadev Konar via cutting)

10. HADOOP-161. Add hashCode() method to DFS's Block.
    (Milind Bhandarkar via cutting)

11. HADOOP-115. Map output types may now be specified.  These are also
    used as reduce input types, thus permitting reduce input types to
    differ from reduce output types.  (Runping Qi via cutting)

12. HADOOP-216. Add task progress to task status page.
    (Bryan Pendelton via cutting)

13. HADOOP-233.  Add web server to task tracker that shows running
    tasks and logs.  Also add log access to job tracker web interface.
    (omalley via cutting)

14. HADOOP-205.  Incorporate pending tasks into tasktracker load
    calculations.  (Mahadev Konar via cutting)

15. HADOOP-247.  Fix sort progress to better handle exceptions.
    (Mahadev Konar via cutting)

16. HADOOP-195.  Improve performance of the transfer of map outputs to
    reduce nodes by performing multiple transfers in parallel, each on
    a separate socket.  (Sameer Paranjpye via cutting)

17. HADOOP-251.  Fix task processes to be tolerant of failed progress
    reports to their parent process.  (omalley via cutting)

18. HADOOP-325.  Improve the FileNotFound exceptions thrown by
    LocalFileSystem to include the name of the file.
    (Benjamin Reed via cutting)

19. HADOOP-254.  Use HTTP to transfer map output data to reduce
    nodes.  This, together with HADOOP-195, greatly improves the
    performance of these transfers.  (omalley via cutting)

20. HADOOP-163.  Cause datanodes that\ are unable to either read or
    write data to exit, so that the namenode will no longer target
    them for new blocks and will replicate their data on other nodes.
    (Hairong Kuang via cutting)

21. HADOOP-222.  Add a -setrep option to the dfs commands that alters
    file replication levels.  (Johan Oskarson via cutting)

22. HADOOP-75.  In DFS, only check for a complete file when the file
    is closed, rather than as each block is written.
    (Milind Bhandarkar via cutting)

23. HADOOP-124. Change DFS so that datanodes are identified by a
    persistent ID rather than by host and port.  This solves a number
    of filesystem integrity problems, when, e.g., datanodes are
    restarted.  (Konstantin Shvachko via cutting)

24. HADOOP-256.  Add a C API for DFS.  (Arun C Murthy via cutting)

25. HADOOP-211.  Switch to use the Jakarta Commons logging internally,
    configured to use log4j by default.  (Arun C Murthy and cutting)

26. HADOOP-265.  Tasktracker now fails to start if it does not have a
    writable local directory for temporary files.  In this case, it
    logs a message to the JobTracker and exits. (Hairong Kuang via cutting)

27. HADOOP-270.  Fix potential deadlock in datanode shutdown.
    (Hairong Kuang via cutting)

Release 0.2.1 - 2006-05-12

 1. HADOOP-199.  Fix reduce progress (broken by HADOOP-182).
    (omalley via cutting)

 2. HADOOP-201.  Fix 'bin/hadoop dfs -report'.  (cutting)

 3. HADOOP-207.  Fix JDK 1.4 incompatibility introduced by HADOOP-96.
    System.getenv() does not work in JDK 1.4.  (Hairong Kuang via cutting)


Release 0.2.0 - 2006-05-05

 1. Fix HADOOP-126. 'bin/hadoop dfs -cp' now correctly copies .crc
    files.  (Konstantin Shvachko via cutting)

 2. Fix HADOOP-51. Change DFS to support per-file replication counts.
    (Konstantin Shvachko via cutting)

 3. Fix HADOOP-131.  Add scripts to start/stop dfs and mapred daemons.
    Use these in start/stop-all scripts.  (Chris Mattmann via cutting)

 4. Stop using ssh options by default that are not yet in widely used
    versions of ssh.  Folks can still enable their use by uncommenting
    a line in conf/hadoop-env.sh. (cutting)

 5. Fix HADOOP-92.  Show information about all attempts to run each
    task in the web ui.  (Mahadev konar via cutting)

 6. Fix HADOOP-128.  Improved DFS error handling. (Owen O'Malley via cutting)

 7. Fix HADOOP-129.  Replace uses of java.io.File with new class named
    Path.  This fixes bugs where java.io.File methods were called
    directly when FileSystem methods were desired, and reduces the
    likelihood of such bugs in the future.  It also makes the handling
    of pathnames more consistent between local and dfs FileSystems and
    between Windows and Unix. java.io.File-based methods are still
    available for back-compatibility, but are deprecated and will be
    removed once 0.2 is released. (cutting)

 8. Change dfs.data.dir and mapred.local.dir to be comma-separated
    lists of directories, no longer be space-separated. This fixes
    several bugs on Windows. (cutting)

 9. Fix HADOOP-144.  Use mapred task id for dfs client id, to
    facilitate debugging.  (omalley via cutting)

10. Fix HADOOP-143.  Do not line-wrap stack-traces in web ui.
    (omalley via cutting)

11. Fix HADOOP-118.  In DFS, improve clean up of abandoned file
    creations.  (omalley via cutting)

12. Fix HADOOP-138.  Stop multiple tasks in a single heartbeat, rather
    than one per heartbeat.  (Stefan via cutting)

13. Fix HADOOP-139.  Remove a potential deadlock in
    LocalFileSystem.lock().  (Igor Bolotin via cutting)

14. Fix HADOOP-134.  Don't hang jobs when the tasktracker is
    misconfigured to use an un-writable local directory.  (omalley via cutting)

15. Fix HADOOP-115.  Correct an error message.  (Stack via cutting)

16. Fix HADOOP-133.  Retry pings from child to parent, in case of
    (local) communcation problems.  Also log exit status, so that one
    can distinguish patricide from other deaths.  (omalley via cutting)

17. Fix HADOOP-142.  Avoid re-running a task on a host where it has
    previously failed.  (omalley via cutting)

18. Fix HADOOP-148.  Maintain a task failure count for each
    tasktracker and display it in the web ui.  (omalley via cutting)

19. Fix HADOOP-151.  Close a potential socket leak, where new IPC
    connection pools were created per configuration instance that RPCs
    use.  Now a global RPC connection pool is used again, as
    originally intended.  (cutting)

20. Fix HADOOP-69.  Don't throw a NullPointerException when getting
    hints for non-existing file split.  (Bryan Pendelton via cutting)

21. Fix HADOOP-157.  When a task that writes dfs files (e.g., a reduce
    task) failed and was retried, it would fail again and again,
    eventually failing the job.  The problem was that dfs did not yet
    know that the failed task had abandoned the files, and would not
    yet let another task create files with the same names.  Dfs now
    retries when creating a file long enough for locks on abandoned
    files to expire.  (omalley via cutting)

22. Fix HADOOP-150.  Improved task names that include job
    names. (omalley via cutting)

23. Fix HADOOP-162.  Fix ConcurrentModificationException when
    releasing file locks. (omalley via cutting)

24. Fix HADOOP-132.  Initial check-in of new Metrics API, including 
    implementations for writing metric data to a file and for sending
    it to Ganglia.  (David Bowen via cutting)

25. Fix HADOOP-160.  Remove some uneeded synchronization around
    time-consuming operations in the TaskTracker.  (omalley via cutting)

26. Fix HADOOP-166.  RPCs failed when passed subclasses of a declared
    parameter type.  This is fixed by changing ObjectWritable to store
    both the declared type and the instance type for Writables.  Note
    that this incompatibly changes the format of ObjectWritable and
    will render unreadable any ObjectWritables stored in files.
    Nutch only uses ObjectWritable in intermediate files, so this
    should not be a problem for Nutch.  (Stefan & cutting)

27. Fix HADOOP-168.  MapReduce RPC protocol methods should all declare
    IOException, so that timeouts are handled appropriately.
    (omalley via cutting)

28. Fix HADOOP-169.  Don't fail a reduce task if a call to the
    jobtracker to locate map outputs fails.  (omalley via cutting)

29. Fix HADOOP-170.  Permit FileSystem clients to examine and modify
    the replication count of individual files.  Also fix a few
    replication-related bugs. (Konstantin Shvachko via cutting)

30. Permit specification of a higher replication levels for job
    submission files (job.xml and job.jar).  This helps with large
    clusters, since these files are read by every node.  (cutting)

31. HADOOP-173.  Optimize allocation of tasks with local data.  (cutting)

32. HADOOP-167.  Reduce number of Configurations and JobConf's
    created.  (omalley via cutting)

33. NUTCH-256.  Change FileSystem#createNewFile() to create a .crc
    file.  The lack of a .crc file was causing warnings.  (cutting)

34. HADOOP-174.  Change JobClient to not abort job until it has failed
    to contact the job tracker for five attempts, not just one as
    before.  (omalley via cutting)

35. HADOOP-177.  Change MapReduce web interface to page through tasks.
    Previously, when jobs had more than a few thousand tasks they
    could crash web browsers.  (Mahadev Konar via cutting)

36. HADOOP-178.  In DFS, piggyback blockwork requests from datanodes
    on heartbeat responses from namenode.  This reduces the volume of
    RPC traffic.  Also move startup delay in blockwork from datanode
    to namenode.  This fixes a problem where restarting the namenode
    triggered a lot of uneeded replication. (Hairong Kuang via cutting)

37. HADOOP-183.  If the DFS namenode is restarted with different
    minimum and/or maximum replication counts, existing files'
    replication counts are now automatically adjusted to be within the
    newly configured bounds. (Hairong Kuang via cutting)

38. HADOOP-186.  Better error handling in TaskTracker's top-level
    loop.  Also improve calculation of time to send next heartbeat.
    (omalley via cutting)

39. HADOOP-187.  Add two MapReduce examples/benchmarks.  One creates
    files containing random data.  The second sorts the output of the
    first.  (omalley via cutting)

40. HADOOP-185.  Fix so that, when a task tracker times out making the
    RPC asking for a new task to run, the job tracker does not think
    that it is actually running the task returned.  (omalley via cutting)

41. HADOOP-190.  If a child process hangs after it has reported
    completion, its output should not be lost.  (Stack via cutting)

42. HADOOP-184. Re-structure some test code to better support testing
    on a cluster.  (Mahadev Konar via cutting)

43. HADOOP-191  Add streaming package, Hadoop's first contrib module.
    This permits folks to easily submit MapReduce jobs whose map and
    reduce functions are implemented by shell commands.  Use
    'bin/hadoop jar build/hadoop-streaming.jar' to get details.
    (Michel Tourn via cutting)

44. HADOOP-189.  Fix MapReduce in standalone configuration to
    correctly handle job jar files that contain a lib directory with
    nested jar files.  (cutting)

45. HADOOP-65.  Initial version of record I/O framework that enables
    the specification of record types and generates marshalling code
    in both Java and C++.  Generated Java code implements
    WritableComparable, but is not yet otherwise used by
    Hadoop. (Milind Bhandarkar via cutting)

46. HADOOP-193.  Add a MapReduce-based FileSystem benchmark.
    (Konstantin Shvachko via cutting)

47. HADOOP-194.  Add a MapReduce-based FileSystem checker.  This reads
    every block in every file in the filesystem.  (Konstantin Shvachko
    via cutting)

48. HADOOP-182.  Fix so that lost task trackers to not change the
    status of reduce tasks or completed jobs.  Also fixes the progress
    meter so that failed tasks are subtracted. (omalley via cutting)

49. HADOOP-96.  Logging improvements.  Log files are now separate from
    standard output and standard error files.  Logs are now rolled.
    Logging of all DFS state changes can be enabled, to facilitate
    debugging.  (Hairong Kuang via cutting)


Release 0.1.1 - 2006-04-08

 1. Added CHANGES.txt, logging all significant changes to Hadoop.  (cutting)

 2. Fix MapReduceBase.close() to throw IOException, as declared in the
    Closeable interface.  This permits subclasses which override this
    method to throw that exception. (cutting)

 3. Fix HADOOP-117.  Pathnames were mistakenly transposed in
    JobConf.getLocalFile() causing many mapred temporary files to not
    be removed.  (Raghavendra Prabhu via cutting)
 
 4. Fix HADOOP-116. Clean up job submission files when jobs complete.
    (cutting)

 5. Fix HADOOP-125. Fix handling of absolute paths on Windows (cutting)

Release 0.1.0 - 2006-04-01

 1. The first release of Hadoop.
<|MERGE_RESOLUTION|>--- conflicted
+++ resolved
@@ -1,6 +1,5 @@
 Hadoop Change Log
 
-<<<<<<< HEAD
 Release 0.23-PB - Unreleased
 
   NEW FEATURES                                                                    
@@ -64,8 +63,6 @@
     HADOOP-7931. o.a.h.ipc.WritableRpcEngine should have a way to force
                  initialization (atm)
 
-Release 0.23.1 - Unreleased
-=======
 Release 0.23.2 - UNRELEASED
 
   NEW FEATURES
@@ -89,7 +86,6 @@
     (abayer via tucu)
 
 Release 0.23.1 - 2012-02-08 
->>>>>>> 536d5dac
 
   INCOMPATIBLE CHANGES
 
