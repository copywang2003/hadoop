--- conflicted
+++ resolved
@@ -42,10 +42,7 @@
 import javax.security.sasl.Sasl;
 import javax.security.sasl.SaslException;
 import javax.security.sasl.SaslServer;
-<<<<<<< HEAD
-=======
 import javax.security.sasl.SaslServerFactory;
->>>>>>> 6266273c
 
 import org.apache.commons.codec.binary.Base64;
 import org.apache.commons.logging.Log;
@@ -71,10 +68,7 @@
   public static final String SASL_DEFAULT_REALM = "default";
   public static final Map<String, String> SASL_PROPS = 
       new TreeMap<String, String>();
-<<<<<<< HEAD
-=======
   private static SaslServerFactory saslFactory;
->>>>>>> 6266273c
 
   public static enum QualityOfProtection {
     AUTHENTICATION("auth"),
@@ -137,11 +131,7 @@
   public SaslServer create(Connection connection,
                            SecretManager<TokenIdentifier> secretManager
       ) throws IOException, InterruptedException {
-<<<<<<< HEAD
-    UserGroupInformation ugi = UserGroupInformation.getCurrentUser();
-=======
     UserGroupInformation ugi = null;
->>>>>>> 6266273c
     final CallbackHandler callback;
     switch (authMethod) {
       case TOKEN: {
@@ -149,10 +139,7 @@
         break;
       }
       case KERBEROS: {
-<<<<<<< HEAD
-=======
         ugi = UserGroupInformation.getCurrentUser();
->>>>>>> 6266273c
         if (serverId.isEmpty()) {
           throw new AccessControlException(
               "Kerberos principal name does NOT have the expected "
@@ -167,16 +154,6 @@
             "Server does not support SASL " + authMethod);
     }
     
-<<<<<<< HEAD
-    SaslServer saslServer = ugi.doAs(
-        new PrivilegedExceptionAction<SaslServer>() {
-          @Override
-          public SaslServer run() throws SaslException  {
-            return Sasl.createSaslServer(mechanism, protocol, serverId,
-                SaslRpcServer.SASL_PROPS, callback);
-          }
-        });
-=======
     final SaslServer saslServer;
     if (ugi != null) {
       saslServer = ugi.doAs(
@@ -191,7 +168,6 @@
       saslServer = saslFactory.createSaslServer(mechanism, protocol, serverId,
           SaslRpcServer.SASL_PROPS, callback);
     }
->>>>>>> 6266273c
     if (saslServer == null) {
       throw new AccessControlException(
           "Unable to find SASL server implementation for " + mechanism);
