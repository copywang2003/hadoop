/**
 * Licensed to the Apache Software Foundation (ASF) under one
 * or more contributor license agreements.  See the NOTICE file
 * distributed with this work for additional information
 * regarding copyright ownership.  The ASF licenses this file
 * to you under the Apache License, Version 2.0 (the
 * "License"); you may not use this file except in compliance
 * with the License.  You may obtain a copy of the License at
 *
 *     http://www.apache.org/licenses/LICENSE-2.0
 *
 * Unless required by applicable law or agreed to in writing, software
 * distributed under the License is distributed on an "AS IS" BASIS,
 * WITHOUT WARRANTIES OR CONDITIONS OF ANY KIND, either express or implied.
 * See the License for the specific language governing permissions and
 * limitations under the License.
 */

package org.apache.hadoop.hdfs;

import java.util.Arrays;
import java.util.List;

import org.apache.hadoop.classification.InterfaceAudience;
import org.apache.hadoop.classification.InterfaceStability;

/**
 * Defines the types of supported storage media. The default storage
 * medium is assumed to be DISK.
 */
@InterfaceAudience.Public
@InterfaceStability.Unstable
public enum StorageType {
  DISK,
  SSD,
  ARCHIVE;

  public static final StorageType DEFAULT = DISK;
<<<<<<< HEAD
  
  public static final StorageType[] EMPTY_ARRAY = {};
=======
  public static final StorageType[] EMPTY_ARRAY = {};
  
  private static final StorageType[] VALUES = values();
  
  public static List<StorageType> asList() {
    return Arrays.asList(VALUES);
  }
>>>>>>> 8bca3c68
}<|MERGE_RESOLUTION|>--- conflicted
+++ resolved
@@ -36,10 +36,7 @@
   ARCHIVE;
 
   public static final StorageType DEFAULT = DISK;
-<<<<<<< HEAD
   
-  public static final StorageType[] EMPTY_ARRAY = {};
-=======
   public static final StorageType[] EMPTY_ARRAY = {};
   
   private static final StorageType[] VALUES = values();
@@ -47,5 +44,4 @@
   public static List<StorageType> asList() {
     return Arrays.asList(VALUES);
   }
->>>>>>> 8bca3c68
 }